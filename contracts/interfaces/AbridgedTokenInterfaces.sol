--- conflicted
+++ resolved
@@ -135,10 +135,6 @@
      *
      * @return balance The balance of the token.
      */
-<<<<<<< HEAD
-=======
-
->>>>>>> 059db174
     function balanceOf(
         address account,
         uint256 id
