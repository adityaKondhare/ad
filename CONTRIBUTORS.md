--- conflicted
+++ resolved
@@ -19,10 +19,7 @@
 Saw-mon and Natalie            | `sawmonandnatalie.eth`
 0x4non                         | `punkdev.eth`
 Laurence E. Day                | `norsefire.eth`
-<<<<<<< HEAD
-UncarvedBlock                  | `uncarvedblock.eth`
-=======
 vectorized.eth                 | `vectorized.eth`
 karmacoma                      | `karmacoma.eth`
 horsefacts                     | `horsefacts.eth`
->>>>>>> 92190a32
+UncarvedBlock                  | `uncarvedblock.eth`