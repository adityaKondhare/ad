--- conflicted
+++ resolved
@@ -61,10 +61,7 @@
 leastwood                      | `leastwood.eth`
 0xsanson                       | `sanson.eth`
 blockdev                       | `blockd3v.eth`
-<<<<<<< HEAD
-asutorufos
-=======
 dmitriia                       |
 bokeh-eth                      |
 fiveoutofnine                  | `fiveoutofnine.eth`
->>>>>>> 739023fb
+asutorufos                     |