--- conflicted
+++ resolved
@@ -1496,7 +1496,6 @@
             FulfillmentComponent[][] memory considerationComponents
         ) = getNaiveFulfillmentComponents(orders);
 
-<<<<<<< HEAD
         bytes32[] memory expectedCalldataHashes = new bytes32[](2);
 
         {
@@ -1511,8 +1510,6 @@
             }
         }
 
-=======
->>>>>>> ae09c509
         bytes4[] memory checks = new bytes4[](1);
         checks[0] = this.check_validateOrderExpectedDataHash.selector;
 
