--- conflicted
+++ resolved
@@ -23,11 +23,9 @@
     OrderParameters
 } from "seaport-sol/SeaportStructs.sol";
 
-<<<<<<< HEAD
 import { ItemType, Side } from "seaport-sol/SeaportEnums.sol";
-=======
+
 import { OrderDetails } from "seaport-sol/fulfillments/lib/Structs.sol";
->>>>>>> f1908ee4
 
 import {
     AdvancedOrderLib,
@@ -198,7 +196,8 @@
             action == context.seaport.matchOrders.selector ||
             action == context.seaport.fulfillOrder.selector ||
             action == context.seaport.fulfillBasicOrder.selector ||
-            action == context.seaport.fulfillBasicOrder_efficient_6GL6yc.selector
+            action ==
+            context.seaport.fulfillBasicOrder_efficient_6GL6yc.selector
         ) {
             return true;
         }
@@ -210,7 +209,8 @@
             }
 
             AdvancedOrder memory order = context.executionState.orders[i];
-            uint256 items = order.parameters.offer.length + order.parameters.consideration.length;
+            uint256 items = order.parameters.offer.length +
+                order.parameters.consideration.length;
             if (items != 0) {
                 locatedItem = true;
                 break;
@@ -234,7 +234,8 @@
             action == context.seaport.matchOrders.selector ||
             action == context.seaport.fulfillOrder.selector ||
             action == context.seaport.fulfillBasicOrder.selector ||
-            action == context.seaport.fulfillBasicOrder_efficient_6GL6yc.selector
+            action ==
+            context.seaport.fulfillBasicOrder_efficient_6GL6yc.selector
         ) {
             return true;
         }
@@ -247,7 +248,12 @@
         uint256 /* criteriaResolverIndex */,
         FuzzTestContext memory context
     ) internal view returns (bool) {
-        if (ineligibleWhenNotAdvancedOrUnavailable(context, criteriaResolver.orderIndex)) {
+        if (
+            ineligibleWhenNotAdvancedOrUnavailable(
+                context,
+                criteriaResolver.orderIndex
+            )
+        ) {
             return true;
         }
 
@@ -263,7 +269,12 @@
         uint256 /* criteriaResolverIndex */,
         FuzzTestContext memory context
     ) internal view returns (bool) {
-        if (ineligibleWhenNotAdvancedOrUnavailable(context, criteriaResolver.orderIndex)) {
+        if (
+            ineligibleWhenNotAdvancedOrUnavailable(
+                context,
+                criteriaResolver.orderIndex
+            )
+        ) {
             return true;
         }
 
@@ -279,7 +290,12 @@
         uint256 /* criteriaResolverIndex */,
         FuzzTestContext memory context
     ) internal view returns (bool) {
-        if (ineligibleWhenNotAdvancedOrUnavailable(context, criteriaResolver.orderIndex)) {
+        if (
+            ineligibleWhenNotAdvancedOrUnavailable(
+                context,
+                criteriaResolver.orderIndex
+            )
+        ) {
             return true;
         }
 
@@ -295,7 +311,12 @@
         uint256 /* criteriaResolverIndex */,
         FuzzTestContext memory context
     ) internal view returns (bool) {
-        if (ineligibleWhenNotAdvancedOrUnavailable(context, criteriaResolver.orderIndex)) {
+        if (
+            ineligibleWhenNotAdvancedOrUnavailable(
+                context,
+                criteriaResolver.orderIndex
+            )
+        ) {
             return true;
         }
 
@@ -880,8 +901,12 @@
         FuzzTestContext memory context,
         MutationState memory /* mutationState */
     ) external {
-        CriteriaResolver[] memory oldResolvers = context.executionState.criteriaResolvers;
-        CriteriaResolver[] memory newResolvers = new CriteriaResolver[](oldResolvers.length + 1);
+        CriteriaResolver[] memory oldResolvers = context
+            .executionState
+            .criteriaResolvers;
+        CriteriaResolver[] memory newResolvers = new CriteriaResolver[](
+            oldResolvers.length + 1
+        );
         for (uint256 i = 0; i < oldResolvers.length; ++i) {
             newResolvers[i] = oldResolvers[i];
         }
@@ -889,12 +914,18 @@
         uint256 orderIndex;
         Side side;
 
-        for (; orderIndex < context.executionState.orders.length; ++orderIndex) {
+        for (
+            ;
+            orderIndex < context.executionState.orders.length;
+            ++orderIndex
+        ) {
             if (context.ineligibleWhenUnavailable(orderIndex)) {
                 continue;
             }
 
-            AdvancedOrder memory order = context.executionState.orders[orderIndex];
+            AdvancedOrder memory order = context.executionState.orders[
+                orderIndex
+            ];
             if (order.parameters.offer.length > 0) {
                 side = Side.OFFER;
                 break;
@@ -1152,7 +1183,6 @@
         exec(context);
     }
 
-<<<<<<< HEAD
     function mutation_invalidFulfillmentComponentData(
         FuzzTestContext memory context
     ) external {
@@ -1202,13 +1232,19 @@
                 0
             ] = new FulfillmentComponent[](0);
         }
-=======
+
+        exec(context);
+    }
+
     function mutation_invalidMerkleProof(
         FuzzTestContext memory context,
         MutationState memory mutationState
     ) external {
-        uint256 criteriaResolverIndex = mutationState.selectedCriteriaResolverIndex;
-        CriteriaResolver memory resolver = context.executionState.criteriaResolvers[criteriaResolverIndex];
+        uint256 criteriaResolverIndex = mutationState
+            .selectedCriteriaResolverIndex;
+        CriteriaResolver memory resolver = context
+            .executionState
+            .criteriaResolvers[criteriaResolverIndex];
 
         bytes32 firstProofElement = resolver.criteriaProof[0];
         resolver.criteriaProof[0] = bytes32(uint256(firstProofElement) ^ 1);
@@ -1216,57 +1252,6 @@
         exec(context);
     }
 
-    function mutation_invalidWildcardProof(
-        FuzzTestContext memory context,
-        MutationState memory mutationState
-    ) external {
-        uint256 criteriaResolverIndex = mutationState.selectedCriteriaResolverIndex;
-        CriteriaResolver memory resolver = context.executionState.criteriaResolvers[criteriaResolverIndex];
-
-        bytes32[] memory criteriaProof = new bytes32[](1);
-        resolver.criteriaProof = criteriaProof;
-
-        exec(context);
-    }
-
-    function mutation_orderCriteriaResolverOutOfRange(
-        FuzzTestContext memory context,
-        MutationState memory /* mutationState */
-    ) external {
-        CriteriaResolver[] memory oldResolvers = context.executionState.criteriaResolvers;
-        CriteriaResolver[] memory newResolvers = new CriteriaResolver[](oldResolvers.length + 1);
-        for (uint256 i = 0; i < oldResolvers.length; ++i) {
-            newResolvers[i] = oldResolvers[i];
-        }
-
-        newResolvers[oldResolvers.length] = CriteriaResolver({
-            orderIndex: context.executionState.orders.length,
-            side: Side.OFFER,
-            index: 0,
-            identifier: 0,
-            criteriaProof: new bytes32[](0)
-        });
-
-        context.executionState.criteriaResolvers = newResolvers;
-
-        exec(context);
-    }
-
-    function mutation_offerCriteriaResolverOutOfRange(
-        FuzzTestContext memory context,
-        MutationState memory mutationState
-    ) external {
-        uint256 criteriaResolverIndex = mutationState.selectedCriteriaResolverIndex;
-        CriteriaResolver memory resolver = context.executionState.criteriaResolvers[criteriaResolverIndex];
-
-        OrderDetails memory order = context.executionState.orderDetails[resolver.orderIndex];
-        resolver.index = order.offer.length;
->>>>>>> f1908ee4
-
-        exec(context);
-    }
-
-<<<<<<< HEAD
     function mutation_offerAndConsiderationRequiredOnFulfillment(
         FuzzTestContext memory context
     ) external {
@@ -1274,22 +1259,10 @@
             offerComponents: new FulfillmentComponent[](0),
             considerationComponents: new FulfillmentComponent[](0)
         });
-=======
-    function mutation_considerationCriteriaResolverOutOfRange(
-        FuzzTestContext memory context,
-        MutationState memory mutationState
-    ) external {
-        uint256 criteriaResolverIndex = mutationState.selectedCriteriaResolverIndex;
-        CriteriaResolver memory resolver = context.executionState.criteriaResolvers[criteriaResolverIndex];
-
-        OrderDetails memory order = context.executionState.orderDetails[resolver.orderIndex];
-        resolver.index = order.consideration.length;
->>>>>>> f1908ee4
-
-        exec(context);
-    }
-
-<<<<<<< HEAD
+
+        exec(context);
+    }
+
     function mutation_mismatchedFulfillmentOfferAndConsiderationComponents(
         FuzzTestContext memory context
     ) external {
@@ -1358,26 +1331,115 @@
             }
         }
 
-=======
+        exec(context);
+    }
+
+    function mutation_invalidWildcardProof(
+        FuzzTestContext memory context,
+        MutationState memory mutationState
+    ) external {
+        uint256 criteriaResolverIndex = mutationState
+            .selectedCriteriaResolverIndex;
+        CriteriaResolver memory resolver = context
+            .executionState
+            .criteriaResolvers[criteriaResolverIndex];
+
+        bytes32[] memory criteriaProof = new bytes32[](1);
+        resolver.criteriaProof = criteriaProof;
+
+        exec(context);
+    }
+
+    function mutation_orderCriteriaResolverOutOfRange(
+        FuzzTestContext memory context,
+        MutationState memory /* mutationState */
+    ) external {
+        CriteriaResolver[] memory oldResolvers = context
+            .executionState
+            .criteriaResolvers;
+        CriteriaResolver[] memory newResolvers = new CriteriaResolver[](
+            oldResolvers.length + 1
+        );
+        for (uint256 i = 0; i < oldResolvers.length; ++i) {
+            newResolvers[i] = oldResolvers[i];
+        }
+
+        newResolvers[oldResolvers.length] = CriteriaResolver({
+            orderIndex: context.executionState.orders.length,
+            side: Side.OFFER,
+            index: 0,
+            identifier: 0,
+            criteriaProof: new bytes32[](0)
+        });
+
+        context.executionState.criteriaResolvers = newResolvers;
+
+        exec(context);
+    }
+
+    function mutation_offerCriteriaResolverOutOfRange(
+        FuzzTestContext memory context,
+        MutationState memory mutationState
+    ) external {
+        uint256 criteriaResolverIndex = mutationState
+            .selectedCriteriaResolverIndex;
+        CriteriaResolver memory resolver = context
+            .executionState
+            .criteriaResolvers[criteriaResolverIndex];
+
+        OrderDetails memory order = context.executionState.orderDetails[
+            resolver.orderIndex
+        ];
+        resolver.index = order.offer.length;
+
+        exec(context);
+    }
+
+    function mutation_considerationCriteriaResolverOutOfRange(
+        FuzzTestContext memory context,
+        MutationState memory mutationState
+    ) external {
+        uint256 criteriaResolverIndex = mutationState
+            .selectedCriteriaResolverIndex;
+        CriteriaResolver memory resolver = context
+            .executionState
+            .criteriaResolvers[criteriaResolverIndex];
+
+        OrderDetails memory order = context.executionState.orderDetails[
+            resolver.orderIndex
+        ];
+        resolver.index = order.consideration.length;
+
+        exec(context);
+    }
+
     function mutation_unresolvedCriteria(
         FuzzTestContext memory context,
         MutationState memory mutationState
     ) external {
-        uint256 criteriaResolverIndex = mutationState.selectedCriteriaResolverIndex;
-
-        CriteriaResolver[] memory oldResolvers = context.executionState.criteriaResolvers;
-        CriteriaResolver[] memory newResolvers = new CriteriaResolver[](oldResolvers.length - 1);
+        uint256 criteriaResolverIndex = mutationState
+            .selectedCriteriaResolverIndex;
+
+        CriteriaResolver[] memory oldResolvers = context
+            .executionState
+            .criteriaResolvers;
+        CriteriaResolver[] memory newResolvers = new CriteriaResolver[](
+            oldResolvers.length - 1
+        );
         for (uint256 i = 0; i < criteriaResolverIndex; ++i) {
             newResolvers[i] = oldResolvers[i];
         }
 
-        for (uint256 i = criteriaResolverIndex + 1; i < oldResolvers.length; ++i) {
+        for (
+            uint256 i = criteriaResolverIndex + 1;
+            i < oldResolvers.length;
+            ++i
+        ) {
             newResolvers[i - 1] = oldResolvers[i];
         }
 
         context.executionState.criteriaResolvers = newResolvers;
 
->>>>>>> f1908ee4
         exec(context);
     }
 }