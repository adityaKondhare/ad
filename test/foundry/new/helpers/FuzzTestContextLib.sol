--- conflicted
+++ resolved
@@ -143,6 +143,12 @@
      */
     bytes32[] expectedZoneCalldataHash;
     /**
+     * @dev Expected contract order calldata hashes. Index 0 of the outer array
+     *      corresponds to the generateOrder hash, while index 1 corresponds to
+     *      the ratifyOrder hash.
+     */
+    bytes32[2][] expectedContractOrderCalldataHashes;
+    /**
      * @dev Expected Result state for each order. Indexes correspond to the
      *      indexes of the orders in the orders array.
      */
@@ -150,7 +156,7 @@
     /**
      * @dev Expected executions.  Implicit means it doesn't correspond directly
      *      with a fulfillment that was passed in.
-     */ 
+     */
     Execution[] expectedImplicitExecutions;
     Execution[] expectedExplicitExecutions;
     /**
@@ -158,14 +164,6 @@
      *      from all Seaport functions.
      */
     ReturnValues returnValues;
-<<<<<<< HEAD
-    bytes32[] expectedZoneCalldataHash;
-    bytes32[2][] expectedContractOrderCalldataHashes;
-    Execution[] expectedImplicitExecutions;
-    Execution[] expectedExplicitExecutions;
-    TestHelpers testHelpers;
-=======
->>>>>>> 49ea98e8
 }
 
 /**
