--- conflicted
+++ resolved
@@ -2,6 +2,10 @@
 pragma solidity ^0.8.17;
 
 import { Vm } from "forge-std/Vm.sol";
+
+import { StdCheats } from "forge-std/StdCheats.sol";
+
+import { StdCheatsSafe } from "forge-std/StdCheats.sol";
 
 import { LibPRNG } from "solady/src/utils/LibPRNG.sol";
 
@@ -61,14 +65,10 @@
 
 import { FractionResults } from "./FractionUtil.sol";
 
-<<<<<<< HEAD
-import { StdCheats } from "forge-std/StdCheats.sol";
-=======
 import {
     ErrorsAndWarnings,
     SeaportValidatorInterface
 } from "../../../../contracts/helpers/order-validator/SeaportValidator.sol";
->>>>>>> fcdaf639
 
 interface TestHelpers {
     function balanceChecker() external view returns (ExpectedBalances);
@@ -82,7 +82,7 @@
 
     function makeAccount(
         string memory name
-    ) external view returns (StdCheats.Account memory);
+    ) external view returns (StdCheatsSafe.Account memory);
 
     function getNaiveFulfillmentComponents(
         OrderDetails[] memory orderDetails
