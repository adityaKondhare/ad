// SPDX-License-Identifier: MIT
pragma solidity ^0.8.17;

import { Vm } from "forge-std/Vm.sol";

import { LibPRNG } from "solady/src/utils/LibPRNG.sol";

import "seaport-sol/SeaportSol.sol";

import { Account } from "../BaseOrderTest.sol";

import { Result } from "./FuzzHelpers.sol";

import { ExpectedBalances } from "./ExpectedBalances.sol";

<<<<<<< HEAD
import { CriteriaResolverHelper } from "./CriteriaResolverHelper.sol";

import {
    AmountDeriverHelper
} from "../../../../contracts/helpers/sol/lib/fulfillment/AmountDeriverHelper.sol";
=======
import {
    OrderStatus as OrderStatusEnum
} from "../../../../contracts/helpers/sol/SpaceEnums.sol";
>>>>>>> 99e5203d

struct FuzzParams {
    uint256 seed;
    uint256 totalOrders;
    uint256 maxOfferItems;
    uint256 maxConsiderationItems;
}

struct ReturnValues {
    bool fulfilled;
    bool cancelled;
    bool validated;
    bool[] availableOrders;
    Execution[] executions;
}

interface TestHelpers {
    function balanceChecker() external view returns (ExpectedBalances);

    function amountDeriverHelper() external view returns (AmountDeriverHelper);

    function criteriaResolverHelper()
        external
        view
        returns (CriteriaResolverHelper);

    function makeAccount(
        string memory name
    ) external view returns (Account memory);

    function getMatchedFulfillments(
        AdvancedOrder[] memory orders
    )
        external
        returns (
            Fulfillment[] memory fulfillments,
            MatchComponent[] memory remainingOfferComponents,
            MatchComponent[] memory remainingConsiderationComponents
        );

    function getMatchedFulfillments(
        OrderDetails[] memory orders
    )
        external
        returns (
            Fulfillment[] memory fulfillments,
            MatchComponent[] memory remainingOfferComponents,
            MatchComponent[] memory remainingConsiderationComponents
        );

    function toOrderDetails(
        AdvancedOrder[] memory orders,
        CriteriaResolver[] memory resolvers
    ) external returns (OrderDetails[] memory);
}

struct FuzzTestContext {
    bytes4 _action;
    /**
     * @dev A Seaport interface, either the reference or optimized version.
     */
    SeaportInterface seaport;
    /**
     * @dev A ConduitController interface.
     */
    ConduitControllerInterface conduitController;
    /**
     * @dev A caller address. If this is nonzero, the FuzzEngine will prank this
     *      address before calling exec.
     */
    address caller;
    /**
     * @dev A recipient address to be passed into fulfillAdvancedOrder,
     *      fulfillAvailableAdvancedOrders, or matchAdvancedOrders. Speciying a
     *      recipient on the fulfill functions will set that address as the
     *      recipient for all received items.  Specifying a recipient on the
     *      match function will set that address as the recipient for all
     *      unspent offer item amounts.
     */
    address recipient;
    /**
     * @dev A struct containing fuzzed params generated by the Foundry fuzzer.
     *      Right now these params include only a uint256 seed, which we could
     *      potentially use to generate other random data.
     */
    FuzzParams fuzzParams;
    /**
     * @dev An array of AdvancedOrders
     */
    AdvancedOrder[] orders;
    /**
     * @dev A copy of the original orders array. Use this to make assertions
     *      about the final state of the orders after calling exec. This is
     *      automatically copied if you use the FuzzTestContextLib.from() function.
     */
    AdvancedOrder[] initialOrders;
    /**
     * @dev Additional data we might need to fulfill an order. This is basically
     *      the superset of all the non-order args to SeaportInterface
     *      functions, like conduit key, criteria resolvers, and fulfillments.
     *      Use FuzzTestContextLib.from() to create a FuzzTestContext with these
     *      fields pre-populated with empty defaults.
     */
    /**
     * @dev A counter that can be incremented to cancel all orders made with
     *      the same counter value.
     */
    uint256 counter;
    /**
     * @dev Indicates what conduit, if any, to check for token approvals. A zero
     *      value means no conduit, look to seaport itself.
     */
    bytes32 fulfillerConduitKey;
    /**
     * @dev An array of CriteriaResolvers. These allow specification of an
     *      order, offer or consideration, an identifier, and a proof.  They
     *      enable trait offer and collection offers, etc.
     */
    CriteriaResolver[] criteriaResolvers;
    /**
     * @dev An array of Fulfillments. These are used in the match functions to
     *      point offers and considerations to one another.
     */
    Fulfillment[] fulfillments;
    /**
     * @dev offer components not explicitly supplied in match fulfillments.
     */
    FulfillmentComponent[] remainingOfferComponents;
    /**
     * @dev An array of FulfillmentComponents. These are used in the
     *      fulfillAvailable functions to set up aggregations.
     */
    FulfillmentComponent[][] offerFulfillments;
    FulfillmentComponent[][] considerationFulfillments;
    /**
     * @dev The maximum number of fulfillments to attempt in the
     *      fulfillAvailable functions.
     */
    uint256 maximumFulfilled;
    /**
     * @dev A struct containing basic order parameters that are used in the
     *      fulfillBasic functions.
     */
    BasicOrderParameters basicOrderParameters;
    OrderStatusEnum[] preExecOrderStatuses;
    /**
     * @dev A struct containing test helpers. These are used to generate
     *      accounts and fulfillments.
     */
    TestHelpers testHelpers;
    /**
     * @dev An array of function selectors for "checks". The FuzzEngine will
     *      call these functions after calling exec to make assertions about
     *      the resulting test state.
     */
    bytes4[] checks;
    /**
     * @dev Expected zone calldata hashes.
     */
    bytes32[] expectedZoneCalldataHash;
    /**
     * @dev Expected contract order calldata hashes. Index 0 of the outer array
     *      corresponds to the generateOrder hash, while index 1 corresponds to
     *      the ratifyOrder hash.
     */
    bytes32[2][] expectedContractOrderCalldataHashes;
    /**
     * @dev Expected Result state for each order. Indexes correspond to the
     *      indexes of the orders in the orders array.
     */
    Result[] expectedResults;
    /**
     * @dev Expected executions.  Implicit means it doesn't correspond directly
     *      with a fulfillment that was passed in.
     */
    Execution[] expectedImplicitExecutions;
    Execution[] expectedExplicitExecutions;
    Execution[] allExpectedExecutions;
    /**
     * @dev Expected event hashes. Encompasses all events that match watched topic0s.
     */
    bytes32[] expectedEventHashes;
    /**
     * @dev Actual events emitted.
     */
    Vm.Log[] actualEvents;
    /**
     * @dev Return values from the last call to exec. Superset of return values
     *      from all Seaport functions.
     */
    ReturnValues returnValues;
}

/**
 * @notice Builder library for FuzzTestContext.
 */
library FuzzTestContextLib {
    using AdvancedOrderLib for AdvancedOrder;
    using AdvancedOrderLib for AdvancedOrder[];
    using BasicOrderParametersLib for BasicOrderParameters;
    using FuzzTestContextLib for FuzzTestContext;
    using LibPRNG for LibPRNG.PRNG;

    /**
     * @dev Create an empty FuzzTestContext.
     *
     * @custom:return emptyContext the empty FuzzTestContext
     */
    function empty() internal view returns (FuzzTestContext memory) {
        AdvancedOrder[] memory orders;
        CriteriaResolver[] memory resolvers;
        Fulfillment[] memory fulfillments;
        FulfillmentComponent[] memory components;
        FulfillmentComponent[][] memory componentsArray;
        bytes4[] memory checks;
        Result[] memory results;
        bool[] memory available;
        Execution[] memory executions;
        bytes32[] memory hashes;
        bytes32[] memory expectedEventHashes;
        Vm.Log[] memory actualEvents;

        return
            FuzzTestContext({
                _action: bytes4(0),
                orders: orders,
                seaport: SeaportInterface(address(0)),
                conduitController: ConduitControllerInterface(address(0)),
                caller: address(0),
                fuzzParams: FuzzParams({
                    seed: 0,
                    totalOrders: 0,
                    maxOfferItems: 0,
                    maxConsiderationItems: 0
                }),
                checks: checks,
                counter: 0,
                fulfillerConduitKey: bytes32(0),
                criteriaResolvers: resolvers,
                recipient: address(0),
                fulfillments: fulfillments,
                remainingOfferComponents: components,
                offerFulfillments: componentsArray,
                considerationFulfillments: componentsArray,
                maximumFulfilled: 0,
                preExecOrderStatuses: new OrderStatusEnum[](0),
                basicOrderParameters: BasicOrderParametersLib.empty(),
                initialOrders: orders,
                expectedResults: results,
                returnValues: ReturnValues({
                    fulfilled: false,
                    cancelled: false,
                    validated: false,
                    availableOrders: available,
                    executions: executions
                }),
                expectedZoneCalldataHash: hashes,
                expectedContractOrderCalldataHashes: new bytes32[2][](0),
                expectedImplicitExecutions: executions,
                expectedExplicitExecutions: executions,
                allExpectedExecutions: executions,
                expectedEventHashes: expectedEventHashes,
                actualEvents: actualEvents,
                testHelpers: TestHelpers(address(this))
            });
    }

    /**
     * @dev Create a FuzzTestContext from the given partial arguments.
     *
     * @param orders the AdvancedOrder[] to set
     * @param seaport the SeaportInterface to set
     * @param caller the caller address to set
     * @custom:return _context the FuzzTestContext
     */
    function from(
        AdvancedOrder[] memory orders,
        SeaportInterface seaport,
        address caller
    ) internal view returns (FuzzTestContext memory) {
        return
            empty()
                .withOrders(orders)
                .withSeaport(seaport)
                .withCaller(caller)
                .withInitialOrders(orders.copy());
    }

    /**
     * @dev Sets the orders on a FuzzTestContext
     *
     * @param context the FuzzTestContext to set the orders of
     * @param orders the AdvancedOrder[] to set
     *
     * @return _context the FuzzTestContext with the orders set
     */
    function withOrders(
        FuzzTestContext memory context,
        AdvancedOrder[] memory orders
    ) internal pure returns (FuzzTestContext memory) {
        context.orders = orders.copy();
        return context;
    }

    function withInitialOrders(
        FuzzTestContext memory context,
        AdvancedOrder[] memory orders
    ) internal pure returns (FuzzTestContext memory) {
        context.initialOrders = orders.copy();
        return context;
    }

    /**
     * @dev Sets the SeaportInterface on a FuzzTestContext
     *
     * @param context the FuzzTestContext to set the SeaportInterface of
     * @param seaport the SeaportInterface to set
     *
     * @return _context the FuzzTestContext with the SeaportInterface set
     */
    function withSeaport(
        FuzzTestContext memory context,
        SeaportInterface seaport
    ) internal pure returns (FuzzTestContext memory) {
        context.seaport = seaport;
        return context;
    }

    /**
     * @dev Sets the ConduitControllerInterface on a FuzzTestContext
     *
     * @param context the FuzzTestContext to set the ConduitControllerInterface of
     * @param conduitController the ConduitControllerInterface to set
     *
     * @return _context the FuzzTestContext with the ConduitControllerInterface set
     */
    function withConduitController(
        FuzzTestContext memory context,
        ConduitControllerInterface conduitController
    ) internal pure returns (FuzzTestContext memory) {
        context.conduitController = conduitController;
        return context;
    }

    /**
     * @dev Sets the caller on a FuzzTestContext
     *
     * @param context the FuzzTestContext to set the caller of
     * @param caller the caller address to set
     *
     * @return _context the FuzzTestContext with the caller set
     */
    function withCaller(
        FuzzTestContext memory context,
        address caller
    ) internal pure returns (FuzzTestContext memory) {
        context.caller = caller;
        return context;
    }

    /**
     * @dev Sets the fuzzParams on a FuzzTestContext
     *
     * @param context the FuzzTestContext to set the fuzzParams of
     * @param fuzzParams the fuzzParams struct to set
     *
     * @return _context the FuzzTestContext with the fuzzParams set
     */
    function withFuzzParams(
        FuzzTestContext memory context,
        FuzzParams memory fuzzParams
    ) internal pure returns (FuzzTestContext memory) {
        context.fuzzParams = _copyFuzzParams(fuzzParams);
        return context;
    }

    /**
     * @dev Sets the checks on a FuzzTestContext
     *
     * @param context the FuzzTestContext to set the checks of
     * @param checks the checks array to set
     *
     * @return _context the FuzzTestContext with the checks set
     */
    function withChecks(
        FuzzTestContext memory context,
        bytes4[] memory checks
    ) internal pure returns (FuzzTestContext memory) {
        context.checks = _copyBytes4(checks);
        return context;
    }

    /**
     * @dev Sets the counter on a FuzzTestContext
     *
     * @param context the FuzzTestContext to set the counter of
     * @param counter the counter value to set
     *
     * @return _context the FuzzTestContext with the counter set
     */
    function withCounter(
        FuzzTestContext memory context,
        uint256 counter
    ) internal pure returns (FuzzTestContext memory) {
        context.counter = counter;
        return context;
    }

    /**
     * @dev Sets the fulfillerConduitKey on a FuzzTestContext
     *
     * @param context the FuzzTestContext to set the fulfillerConduitKey of
     * @param fulfillerConduitKey the fulfillerConduitKey value to set
     *
     * @return _context the FuzzTestContext with the fulfillerConduitKey set
     */
    function withFulfillerConduitKey(
        FuzzTestContext memory context,
        bytes32 fulfillerConduitKey
    ) internal pure returns (FuzzTestContext memory) {
        context.fulfillerConduitKey = fulfillerConduitKey;
        return context;
    }

    /**
     * @dev Sets the criteriaResolvers on a FuzzTestContext
     *
     * @param context the FuzzTestContext to set the criteriaResolvers of
     * @param criteriaResolvers the criteriaResolvers array to set
     *
     * @return _context the FuzzTestContext with the criteriaResolvers set
     */
    function withCriteriaResolvers(
        FuzzTestContext memory context,
        CriteriaResolver[] memory criteriaResolvers
    ) internal pure returns (FuzzTestContext memory) {
        context.criteriaResolvers = _copyCriteriaResolvers(criteriaResolvers);
        return context;
    }

    /**
     * @dev Sets the recipient on a FuzzTestContext
     *
     * @param context the FuzzTestContext to set the recipient of
     * @param recipient the recipient value to set
     *
     * @return _context the FuzzTestContext with the recipient set
     */
    function withRecipient(
        FuzzTestContext memory context,
        address recipient
    ) internal pure returns (FuzzTestContext memory) {
        context.recipient = recipient;
        return context;
    }

    /**
     * @dev Sets the fulfillments on a FuzzTestContext
     *
     * @param context the FuzzTestContext to set the fulfillments of
     * @param fulfillments the offerFulfillments value to set
     *
     * @return _context the FuzzTestContext with the fulfillments set
     */
    function withFulfillments(
        FuzzTestContext memory context,
        Fulfillment[] memory fulfillments
    ) internal pure returns (FuzzTestContext memory) {
        context.fulfillments = fulfillments;
        return context;
    }

    /**
     * @dev Sets the offerFulfillments on a FuzzTestContext
     *
     * @param context the FuzzTestContext to set the offerFulfillments of
     * @param offerFulfillments the offerFulfillments value to set
     *
     * @return _context the FuzzTestContext with the offerFulfillments set
     */
    function withOfferFulfillments(
        FuzzTestContext memory context,
        FulfillmentComponent[][] memory offerFulfillments
    ) internal pure returns (FuzzTestContext memory) {
        context.offerFulfillments = _copyFulfillmentComponents(
            offerFulfillments
        );
        return context;
    }

    /**
     * @dev Sets the considerationFulfillments on a FuzzTestContext
     *
     * @param context the FuzzTestContext to set the considerationFulfillments of
     * @param considerationFulfillments the considerationFulfillments value to set
     *
     * @return _context the FuzzTestContext with the considerationFulfillments set
     */
    function withConsiderationFulfillments(
        FuzzTestContext memory context,
        FulfillmentComponent[][] memory considerationFulfillments
    ) internal pure returns (FuzzTestContext memory) {
        context.considerationFulfillments = _copyFulfillmentComponents(
            considerationFulfillments
        );
        return context;
    }

    /**
     * @dev Sets the maximumFulfilled on a FuzzTestContext
     *
     * @param context the FuzzTestContext to set the maximumFulfilled of
     * @param maximumFulfilled the maximumFulfilled value to set
     *
     * @return _context the FuzzTestContext with maximumFulfilled set
     */
    function withMaximumFulfilled(
        FuzzTestContext memory context,
        uint256 maximumFulfilled
    ) internal pure returns (FuzzTestContext memory) {
        context.maximumFulfilled = maximumFulfilled;
        return context;
    }

    /**
     * @dev Sets the basicOrderParameters on a FuzzTestContext
     *
     * @param context the FuzzTestContext to set the fulfillments of
     * @param basicOrderParameters the offerFulfillments value to set
     *
     * @return _context the FuzzTestContext with the fulfillments set
     */
    function withBasicOrderParameters(
        FuzzTestContext memory context,
        BasicOrderParameters memory basicOrderParameters
    ) internal pure returns (FuzzTestContext memory) {
        context.basicOrderParameters = basicOrderParameters;
        return context;
    }

    /**
     * @dev Sets a pseudorandom OrderStatus for each order on a FuzzTestContext.
     *      The preExecOrderStatuses are indexed to orders.
     *
     *
     * @param context the FuzzTestContext to set the preExecOrderStatuses of
     *
     * @return _context the FuzzTestContext with the preExecOrderStatuses set
     */
    function withPreExecOrderStatuses(
        FuzzTestContext memory context
    ) internal pure returns (FuzzTestContext memory) {
        LibPRNG.PRNG memory prng = LibPRNG.PRNG(context.fuzzParams.seed);

        context.preExecOrderStatuses = new OrderStatusEnum[](
            context.orders.length
        );

        for (uint256 i = 0; i < context.orders.length; i++) {
            context.preExecOrderStatuses[i] = OrderStatusEnum(
                uint8(bound(prng.next(), 0, 6))
            );
        }

        return context;
    }

    function _copyBytes4(
        bytes4[] memory selectors
    ) private pure returns (bytes4[] memory) {
        bytes4[] memory copy = new bytes4[](selectors.length);
        for (uint256 i = 0; i < selectors.length; i++) {
            copy[i] = selectors[i];
        }
        return copy;
    }

    function _copyFulfillmentComponents(
        FulfillmentComponent[][] memory fulfillmentComponents
    ) private pure returns (FulfillmentComponent[][] memory) {
        FulfillmentComponent[][]
            memory outerCopy = new FulfillmentComponent[][](
                fulfillmentComponents.length
            );
        for (uint256 i = 0; i < fulfillmentComponents.length; i++) {
            FulfillmentComponent[]
                memory innerCopy = new FulfillmentComponent[](
                    fulfillmentComponents[i].length
                );
            for (uint256 j = 0; j < fulfillmentComponents[i].length; j++) {
                innerCopy[j] = fulfillmentComponents[i][j];
            }
            outerCopy[i] = innerCopy;
        }
        return outerCopy;
    }

    function _copyCriteriaResolvers(
        CriteriaResolver[] memory criteriaResolvers
    ) private pure returns (CriteriaResolver[] memory) {
        CriteriaResolver[] memory copy = new CriteriaResolver[](
            criteriaResolvers.length
        );
        for (uint256 i = 0; i < criteriaResolvers.length; i++) {
            copy[i] = criteriaResolvers[i];
        }
        return copy;
    }

    function _copyFuzzParams(
        FuzzParams memory params
    ) private pure returns (FuzzParams memory) {
        return
            FuzzParams({
                seed: params.seed,
                totalOrders: params.totalOrders,
                maxOfferItems: params.maxOfferItems,
                maxConsiderationItems: params.maxConsiderationItems
            });
    }
}

// @dev Implementation cribbed from forge-std bound
function bound(
    uint256 x,
    uint256 min,
    uint256 max
) pure returns (uint256 result) {
    require(min <= max, "Max is less than min.");
    // If x is between min and max, return x directly. This is to ensure that
    // dictionary values do not get shifted if the min is nonzero.
    if (x >= min && x <= max) return x;

    uint256 size = max - min + 1;

    // If the value is 0, 1, 2, 3, warp that to min, min+1, min+2, min+3.
    // Similarly for the UINT256_MAX side. This helps ensure coverage of the
    // min/max values.
    if (x <= 3 && size > x) return min + x;
    if (x >= type(uint256).max - 3 && size > type(uint256).max - x)
        return max - (type(uint256).max - x);

    // Otherwise, wrap x into the range [min, max], i.e. the range is inclusive.
    if (x > max) {
        uint256 diff = x - max;
        uint256 rem = diff % size;
        if (rem == 0) return max;
        result = min + rem - 1;
    } else if (x < min) {
        uint256 diff = min - x;
        uint256 rem = diff % size;
        if (rem == 0) return min;
        result = max - rem + 1;
    }
}<|MERGE_RESOLUTION|>--- conflicted
+++ resolved
@@ -13,17 +13,15 @@
 
 import { ExpectedBalances } from "./ExpectedBalances.sol";
 
-<<<<<<< HEAD
 import { CriteriaResolverHelper } from "./CriteriaResolverHelper.sol";
 
 import {
     AmountDeriverHelper
 } from "../../../../contracts/helpers/sol/lib/fulfillment/AmountDeriverHelper.sol";
-=======
+
 import {
     OrderStatus as OrderStatusEnum
 } from "../../../../contracts/helpers/sol/SpaceEnums.sol";
->>>>>>> 99e5203d
 
 struct FuzzParams {
     uint256 seed;
