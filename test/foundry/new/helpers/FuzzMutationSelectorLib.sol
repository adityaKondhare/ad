// SPDX-License-Identifier: MIT
pragma solidity ^0.8.17;

import {
    AdvancedOrder,
    CriteriaResolver,
    ReceivedItem
} from "seaport-sol/SeaportStructs.sol";

import { ItemType } from "seaport-sol/SeaportEnums.sol";

import { FuzzTestContext, MutationState } from "./FuzzTestContextLib.sol";
import { FuzzMutations, MutationFilters } from "./FuzzMutations.sol";
import { FuzzEngineLib } from "./FuzzEngineLib.sol";

import {
    FailureEligibilityLib,
    MutationEligibilityLib,
    Failarray,
    FailureDetails,
    FailureDetailsHelperLib,
    IneligibilityFilter,
    MutationContextDerivation,
    MutationContextDeriverLib
} from "./FuzzMutationHelpers.sol";

import { LibPRNG } from "solady/src/utils/LibPRNG.sol";

import {
    SignatureVerificationErrors
} from "../../../../contracts/interfaces/SignatureVerificationErrors.sol";

import {
    ConsiderationEventsAndErrors
} from "../../../../contracts/interfaces/ConsiderationEventsAndErrors.sol";

import {
    FulfillmentApplicationErrors
} from "../../../../contracts/interfaces/FulfillmentApplicationErrors.sol";

import {
    CriteriaResolutionErrors
} from "../../../../contracts/interfaces/CriteriaResolutionErrors.sol";

import {
    TokenTransferrerErrors
} from "../../../../contracts/interfaces/TokenTransferrerErrors.sol";

import {
    ZoneInteractionErrors
} from "../../../../contracts/interfaces/ZoneInteractionErrors.sol";

import {
    HashCalldataContractOfferer
} from "../../../../contracts/test/HashCalldataContractOfferer.sol";

import {
    HashValidationZoneOfferer
} from "../../../../contracts/test/HashValidationZoneOfferer.sol";

/////////////////////// UPDATE THIS TO ADD FAILURE TESTS ///////////////////////
enum Failure {
    InvalidSignature, // EOA signature is incorrect length
    InvalidSigner_BadSignature, // EOA signature has been tampered with
    InvalidSigner_ModifiedOrder, // Order with no-code offerer has been tampered with
    BadSignatureV, // EOA signature has bad v value
    BadContractSignature_BadSignature, // 1271 call to offerer, signature tampered with
    BadContractSignature_ModifiedOrder, // Order with offerer with code tampered with
    BadContractSignature_MissingMagic, // 1271 call to offerer, no magic value returned
    // ConsiderationLengthNotEqualToTotalOriginal, // Tips on contract order or validate
    InvalidTime_NotStarted, // Order with start time in the future
    InvalidTime_Expired, // Order with end time in the past
    InvalidConduit, // Order with invalid conduit
    BadFraction_PartialContractOrder, // Contract order w/ numerator & denominator != 1
    BadFraction_NoFill, // Order where numerator = 0
    BadFraction_Overfill, // Order where numerator > denominator
    CannotCancelOrder, // Caller cannot cancel order
    OrderIsCancelled, // Order is cancelled
    OrderAlreadyFilled, // Order is already filled
    InvalidFulfillmentComponentData, // Fulfillment component data is invalid
    MissingFulfillmentComponentOnAggregation, // Missing component
    OfferAndConsiderationRequiredOnFulfillment, // Fulfillment missing offer or consideration
    MismatchedFulfillmentOfferAndConsiderationComponents_Modified, // Fulfillment has mismatched offer and consideration components
    MismatchedFulfillmentOfferAndConsiderationComponents_Swapped, // Fulfillment has mismatched offer and consideration components
    Error_OfferItemMissingApproval, // Order has an offer item without sufficient approval
    Error_CallerMissingApproval, // Order has a consideration item where caller is not approved
    InvalidMsgValue, // Invalid msg.value amount
    InsufficientNativeTokensSupplied, // Caller does not supply sufficient native tokens
    NativeTokenTransferGenericFailure, // Insufficient native tokens with unspent offer items
    CriteriaNotEnabledForItem, // Criteria resolver applied to non-criteria-based item
    InvalidProof_Merkle, // Bad or missing proof for non-wildcard criteria item
    InvalidProof_Wildcard, // Non-empty proof supplied for wildcard criteria item
    OrderCriteriaResolverOutOfRange, // Criteria resolver refers to OOR order
    OfferCriteriaResolverOutOfRange, // Criteria resolver refers to OOR offer item
    ConsiderationCriteriaResolverOutOfRange, // Criteria resolver refers to OOR consideration item
    UnresolvedOfferCriteria, // Missing criteria resolution for an offer item
    UnresolvedConsiderationCriteria, // Missing criteria resolution for a consideration item
    MissingItemAmount_OfferItem_FulfillAvailable, // Zero amount for offer item in fulfillAvailable
    MissingItemAmount_OfferItem, // Zero amount for offer item in all other methods
    MissingItemAmount_ConsiderationItem, // Zero amount for consideration item
    //InvalidContractOrder_generateReverts, // Offerer generateOrder reverts
    InvalidContractOrder_ratifyReverts, // Offerer ratifyOrder reverts
    InvalidContractOrder_InsufficientMinimumReceived, // too few minimum received items
    InvalidContractOrder_IncorrectMinimumReceived, // incorrect (insufficient amount, wrong token, etc.) minimum received items
    InvalidContractOrder_ExcessMaximumSpent, // too many maximum spent items
    InvalidContractOrder_IncorrectMaximumSpent, // incorrect (too many, wrong token, etc.) maximum spent items
    InvalidContractOrder_InvalidMagicValue, // Offerer did not return correct magic value
    InvalidContractOrder_OfferAmountMismatch, // startAmount != endAmount on contract order offer item
    InvalidContractOrder_ConsiderationAmountMismatch, // startAmount != endAmount on contract order consideration item
    InvalidRestrictedOrder_reverts, // Zone validateOrder call reverts
    InvalidRestrictedOrder_InvalidMagicValue, // Zone validateOrder call returns invalid magic value
<<<<<<< HEAD
    NoContract, // Trying to transfer a token at an address that has no contract
=======
    UnusedItemParameters_Token, // Native item with non-zero token
    UnusedItemParameters_Identifier, // Native or ERC20 item with non-zero identifier
>>>>>>> db92ffbc
    length // NOT A FAILURE; used to get the number of failures in the enum
}

////////////////////////////////////////////////////////////////////////////////

library FuzzMutationSelectorLib {
    using Failarray for Failure;
    using Failarray for Failure[];
    using FuzzEngineLib for FuzzTestContext;
    using FailureDetailsLib for FuzzTestContext;
    using FailureEligibilityLib for FuzzTestContext;
    using MutationEligibilityLib for FuzzTestContext;
    using MutationEligibilityLib for Failure;
    using MutationEligibilityLib for Failure[];
    using FailureEligibilityLib for IneligibilityFilter[];

    function declareFilters()
        internal
        pure
        returns (IneligibilityFilter[] memory failuresAndFilters)
    {
        // Set failure conditions as ineligible when no orders support them.
        // Create abundantly long array to avoid potentially cryptic OOR errors.
        failuresAndFilters = new IneligibilityFilter[](256);
        uint256 i = 0;

        /////////////////// UPDATE THIS TO ADD FAILURE TESTS ///////////////////
        failuresAndFilters[i++] = Failure.InvalidSignature.withOrder(
            MutationFilters.ineligibleForInvalidSignature
        );

        failuresAndFilters[i++] = Failure
            .InvalidSigner_BadSignature
            .and(Failure.InvalidSigner_ModifiedOrder)
            .withOrder(MutationFilters.ineligibleForInvalidSigner);

        failuresAndFilters[i++] = Failure
            .InvalidTime_NotStarted
            .and(Failure.InvalidTime_Expired)
            .withOrder(MutationFilters.ineligibleForInvalidTime);

        failuresAndFilters[i++] = Failure.InvalidConduit.withOrder(
            MutationFilters.ineligibleForInvalidConduit
        );

        failuresAndFilters[i++] = Failure.BadSignatureV.withOrder(
            MutationFilters.ineligibleForBadSignatureV
        );

        failuresAndFilters[i++] = Failure
            .BadFraction_PartialContractOrder
            .withOrder(
                MutationFilters.ineligibleForBadFractionPartialContractOrder
            );

        failuresAndFilters[i++] = Failure.BadFraction_Overfill.withOrder(
            MutationFilters.ineligibleForBadFraction
        );

        failuresAndFilters[i++] = Failure.BadFraction_NoFill.withOrder(
            MutationFilters.ineligibleForBadFraction_noFill
        );

        failuresAndFilters[i++] = Failure.CannotCancelOrder.withOrder(
            MutationFilters.ineligibleForCannotCancelOrder
        );

        failuresAndFilters[i++] = Failure.OrderIsCancelled.withOrder(
            MutationFilters.ineligibleForOrderIsCancelled
        );

        failuresAndFilters[i++] = Failure.OrderAlreadyFilled.withOrder(
            MutationFilters.ineligibleForOrderAlreadyFilled
        );

        failuresAndFilters[i++] = Failure
            .BadContractSignature_BadSignature
            .and(Failure.BadContractSignature_ModifiedOrder)
            .and(Failure.BadContractSignature_MissingMagic)
            .withOrder(MutationFilters.ineligibleForBadContractSignature);

        failuresAndFilters[i++] = Failure
            .InvalidFulfillmentComponentData
            .withGeneric(
                MutationFilters.ineligibleForInvalidFulfillmentComponentData
            );

        failuresAndFilters[i++] = Failure
            .MissingFulfillmentComponentOnAggregation
            .withGeneric(
                MutationFilters
                    .ineligibleForMissingFulfillmentComponentOnAggregation
            );

        failuresAndFilters[i++] = Failure
            .OfferAndConsiderationRequiredOnFulfillment
            .withGeneric(
                MutationFilters
                    .ineligibleForOfferAndConsiderationRequiredOnFulfillment
            );

        failuresAndFilters[i++] = Failure
            .MismatchedFulfillmentOfferAndConsiderationComponents_Modified
            .withGeneric(
                MutationFilters
                    .ineligibleForMismatchedFulfillmentOfferAndConsiderationComponents_Modified
            );

        failuresAndFilters[i++] = Failure
            .MismatchedFulfillmentOfferAndConsiderationComponents_Swapped
            .withGeneric(
                MutationFilters
                    .ineligibleForMismatchedFulfillmentOfferAndConsiderationComponents_Swapped
            );

        failuresAndFilters[i++] = Failure
            .Error_OfferItemMissingApproval
            .withOrder(MutationFilters.ineligibleForOfferItemMissingApproval);

        failuresAndFilters[i++] = Failure.Error_CallerMissingApproval.withOrder(
            MutationFilters.ineligibleForCallerMissingApproval
        );

        failuresAndFilters[i++] = Failure.InvalidMsgValue.withGeneric(
            MutationFilters.ineligibleForInvalidMsgValue
        );

        failuresAndFilters[i++] = Failure
            .InsufficientNativeTokensSupplied
            .withGeneric(MutationFilters.ineligibleForInsufficientNativeTokens);

        failuresAndFilters[i++] = Failure
            .NativeTokenTransferGenericFailure
            .withGeneric(
                MutationFilters.ineligibleForNativeTokenTransferGenericFailure
            );

        failuresAndFilters[i++] = Failure.CriteriaNotEnabledForItem.withGeneric(
            MutationFilters.ineligibleWhenNotAdvancedOrWithNoAvailableItems
        );

        failuresAndFilters[i++] = Failure.InvalidProof_Merkle.withCriteria(
            MutationFilters.ineligibleForInvalidProof_Merkle
        );

        failuresAndFilters[i++] = Failure.InvalidProof_Wildcard.withCriteria(
            MutationFilters.ineligibleForInvalidProof_Wildcard
        );

        failuresAndFilters[i++] = Failure
            .OrderCriteriaResolverOutOfRange
            .withGeneric(MutationFilters.ineligibleWhenNotAdvanced);

        failuresAndFilters[i++] = Failure
            .OfferCriteriaResolverOutOfRange
            .and(Failure.UnresolvedOfferCriteria)
            .withCriteria(
                MutationFilters.ineligibleForOfferCriteriaResolverFailure
            );

        failuresAndFilters[i++] = Failure
            .ConsiderationCriteriaResolverOutOfRange
            .and(Failure.UnresolvedConsiderationCriteria)
            .withCriteria(
                MutationFilters
                    .ineligibleForConsiderationCriteriaResolverFailure
            );

        failuresAndFilters[i++] = Failure
            .MissingItemAmount_OfferItem_FulfillAvailable
            .withGeneric(
                MutationFilters
                    .ineligibleForMissingItemAmount_OfferItem_FulfillAvailable
            );

        failuresAndFilters[i++] = Failure.MissingItemAmount_OfferItem.withOrder(
            MutationFilters.ineligibleForMissingItemAmount_OfferItem
        );

        failuresAndFilters[i++] = Failure
            .MissingItemAmount_ConsiderationItem
            .withOrder(
                MutationFilters.ineligibleForMissingItemAmount_ConsiderationItem
            );

        failuresAndFilters[i++] = Failure
            .InvalidContractOrder_ratifyReverts
            .and(Failure.InvalidContractOrder_InvalidMagicValue)
            .withOrder(
                MutationFilters.ineligibleWhenNotAvailableOrNotContractOrder
            );

        failuresAndFilters[i++] = Failure
            .InvalidContractOrder_InsufficientMinimumReceived
            .and(Failure.InvalidContractOrder_IncorrectMinimumReceived)
            .and(Failure.InvalidContractOrder_OfferAmountMismatch)
            .withOrder(
                MutationFilters
                    .ineligibleWhenNotActiveTimeOrNotContractOrderOrNoOffer
            );

        failuresAndFilters[i++] = Failure
            .InvalidContractOrder_ExcessMaximumSpent
            .withOrder(
                MutationFilters.ineligibleWhenNotActiveTimeOrNotContractOrder
            );

        failuresAndFilters[i++] = Failure
            .InvalidContractOrder_IncorrectMaximumSpent
            .and(Failure.InvalidContractOrder_ConsiderationAmountMismatch)
            .withOrder(
                MutationFilters
                    .ineligibleWhenNotActiveTimeOrNotContractOrderOrNoConsideration
            );

        failuresAndFilters[i++] = Failure
            .InvalidRestrictedOrder_reverts
            .and(Failure.InvalidRestrictedOrder_InvalidMagicValue)
            .withOrder(
                MutationFilters.ineligibleWhenNotAvailableOrNotRestrictedOrder
            );

<<<<<<< HEAD
        failuresAndFilters[i++] = Failure.NoContract.withGeneric(
            MutationFilters.ineligibleForNoContract
        );
=======
        failuresAndFilters[i++] = Failure.UnusedItemParameters_Token.withOrder(
            MutationFilters.ineligibleForUnusedItemParameters_Token
        );

        failuresAndFilters[i++] = Failure
            .UnusedItemParameters_Identifier
            .withOrder(
                MutationFilters.ineligibleForUnusedItemParameters_Identifier
            );
>>>>>>> db92ffbc
        ////////////////////////////////////////////////////////////////////////

        // Set the actual length of the array.
        assembly {
            mstore(failuresAndFilters, i)
        }
    }

    function selectMutation(
        FuzzTestContext memory context
    )
        public
        returns (
            string memory name,
            bytes4 mutationSelector,
            bytes memory expectedRevertReason,
            MutationState memory mutationState
        )
    {
        // Mark each failure conditions as ineligible if no orders support them.
        IneligibilityFilter[] memory failuresAndFilters = declareFilters();

        // Ensure all failures have at least one associated filter.
        failuresAndFilters.ensureFilterSetForEachFailure();

        // Evaluate each filter and assign respective ineligible failures.
        context.setAllIneligibleFailures(failuresAndFilters);

        (name, mutationSelector, expectedRevertReason, mutationState) = context
            .failureDetails(
                context.selectEligibleFailure(),
                failuresAndFilters
            );
    }
}

library FailureDetailsLib {
    using FailureDetailsHelperLib for bytes4;
    using FailureDetailsHelperLib for FuzzTestContext;
    using MutationContextDeriverLib for FuzzTestContext;
    using FailureEligibilityLib for IneligibilityFilter[];

    bytes4 constant PANIC = bytes4(0x4e487b71);
    bytes4 constant ERROR_STRING = bytes4(0x08c379a0);

    function declareFailureDetails()
        internal
        pure
        returns (FailureDetails[] memory failureDetailsArray)
    {
        // Set details, including error selector, name, mutation selector, and
        // an optional function for deriving revert reasons, for each failure.
        // Create a longer array to avoid potentially cryptic OOR errors.
        failureDetailsArray = new FailureDetails[](uint256(Failure.length) + 9);
        uint256 i = 0;

        /////////////////// UPDATE THIS TO ADD FAILURE TESTS ///////////////////
        failureDetailsArray[i++] = SignatureVerificationErrors
            .InvalidSignature
            .selector
            .withOrder(
                "InvalidSignature",
                FuzzMutations.mutation_invalidSignature.selector
            );

        failureDetailsArray[i++] = SignatureVerificationErrors
            .InvalidSigner
            .selector
            .withOrder(
                "InvalidSigner_BadSignature",
                FuzzMutations.mutation_invalidSigner_BadSignature.selector
            );

        failureDetailsArray[i++] = SignatureVerificationErrors
            .InvalidSigner
            .selector
            .withOrder(
                "InvalidSigner_ModifiedOrder",
                FuzzMutations.mutation_invalidSigner_ModifiedOrder.selector
            );

        failureDetailsArray[i++] = SignatureVerificationErrors
            .BadSignatureV
            .selector
            .withOrder(
                "BadSignatureV",
                FuzzMutations.mutation_badSignatureV.selector,
                details_BadSignatureV
            );

        failureDetailsArray[i++] = SignatureVerificationErrors
            .BadContractSignature
            .selector
            .withOrder(
                "BadContractSignature_BadSignature",
                FuzzMutations
                    .mutation_badContractSignature_BadSignature
                    .selector
            );

        failureDetailsArray[i++] = SignatureVerificationErrors
            .BadContractSignature
            .selector
            .withOrder(
                "BadContractSignature_ModifiedOrder",
                FuzzMutations
                    .mutation_badContractSignature_ModifiedOrder
                    .selector
            );

        failureDetailsArray[i++] = SignatureVerificationErrors
            .BadContractSignature
            .selector
            .withOrder(
                "BadContractSignature_MissingMagic",
                FuzzMutations
                    .mutation_badContractSignature_MissingMagic
                    .selector
            );

        failureDetailsArray[i++] = ConsiderationEventsAndErrors
            .InvalidTime
            .selector
            .withOrder(
                "InvalidTime_NotStarted",
                FuzzMutations.mutation_invalidTime_NotStarted.selector,
                details_InvalidTime_NotStarted
            );

        failureDetailsArray[i++] = ConsiderationEventsAndErrors
            .InvalidTime
            .selector
            .withOrder(
                "InvalidTime_Expired",
                FuzzMutations.mutation_invalidTime_Expired.selector,
                details_InvalidTime_Expired
            );

        failureDetailsArray[i++] = ConsiderationEventsAndErrors
            .InvalidConduit
            .selector
            .withOrder(
                "InvalidConduit",
                FuzzMutations.mutation_invalidConduit.selector,
                details_InvalidConduit
            );

        failureDetailsArray[i++] = ConsiderationEventsAndErrors
            .BadFraction
            .selector
            .withOrder(
                "BadFraction_PartialContractOrder",
                FuzzMutations.mutation_badFraction_partialContractOrder.selector
            );

        failureDetailsArray[i++] = ConsiderationEventsAndErrors
            .BadFraction
            .selector
            .withOrder(
                "BadFraction_NoFill",
                FuzzMutations.mutation_badFraction_NoFill.selector
            );

        failureDetailsArray[i++] = ConsiderationEventsAndErrors
            .BadFraction
            .selector
            .withOrder(
                "BadFraction_Overfill",
                FuzzMutations.mutation_badFraction_Overfill.selector
            );

        failureDetailsArray[i++] = ConsiderationEventsAndErrors
            .CannotCancelOrder
            .selector
            .withOrder(
                "CannotCancelOrder",
                FuzzMutations.mutation_cannotCancelOrder.selector
            );

        failureDetailsArray[i++] = ConsiderationEventsAndErrors
            .OrderIsCancelled
            .selector
            .withOrder(
                "OrderIsCancelled",
                FuzzMutations.mutation_orderIsCancelled.selector,
                details_withOrderHash
            );

        failureDetailsArray[i++] = ConsiderationEventsAndErrors
            .OrderAlreadyFilled
            .selector
            .withOrder(
                "OrderAlreadyFilled",
                FuzzMutations.mutation_orderAlreadyFilled.selector,
                details_OrderAlreadyFilled
            );

        failureDetailsArray[i++] = FulfillmentApplicationErrors
            .InvalidFulfillmentComponentData
            .selector
            .withGeneric(
                "InvalidFulfillmentComponentData",
                FuzzMutations.mutation_invalidFulfillmentComponentData.selector
            );

        failureDetailsArray[i++] = FulfillmentApplicationErrors
            .MissingFulfillmentComponentOnAggregation
            .selector
            .withGeneric(
                "MissingFulfillmentComponentOnAggregation",
                FuzzMutations
                    .mutation_missingFulfillmentComponentOnAggregation
                    .selector,
                details_MissingFulfillmentComponentOnAggregation
            );

        failureDetailsArray[i++] = FulfillmentApplicationErrors
            .OfferAndConsiderationRequiredOnFulfillment
            .selector
            .withGeneric(
                "OfferAndConsiderationRequiredOnFulfillment",
                FuzzMutations
                    .mutation_offerAndConsiderationRequiredOnFulfillment
                    .selector
            );

        failureDetailsArray[i++] = FulfillmentApplicationErrors
            .MismatchedFulfillmentOfferAndConsiderationComponents
            .selector
            .withGeneric(
                "MismatchedFulfillmentOfferAndConsiderationComponents_Modified",
                FuzzMutations
                    .mutation_mismatchedFulfillmentOfferAndConsiderationComponents_Modified
                    .selector,
                details_MismatchedFulfillmentOfferAndConsiderationComponents
            );

        failureDetailsArray[i++] = FulfillmentApplicationErrors
            .MismatchedFulfillmentOfferAndConsiderationComponents
            .selector
            .withGeneric(
                "MismatchedFulfillmentOfferAndConsiderationComponents_Swapped",
                FuzzMutations
                    .mutation_mismatchedFulfillmentOfferAndConsiderationComponents_Swapped
                    .selector,
                details_MismatchedFulfillmentOfferAndConsiderationComponents
            );

        failureDetailsArray[i++] = ERROR_STRING.withOrder(
            "Error_OfferItemMissingApproval",
            FuzzMutations.mutation_offerItemMissingApproval.selector,
            errorString("NOT_AUTHORIZED")
        );

        failureDetailsArray[i++] = ERROR_STRING.withOrder(
            "Error_CallerMissingApproval",
            FuzzMutations.mutation_callerMissingApproval.selector,
            errorString("NOT_AUTHORIZED")
        );

        failureDetailsArray[i++] = ConsiderationEventsAndErrors
            .InvalidMsgValue
            .selector
            .withGeneric(
                "InvalidMsgValue",
                FuzzMutations.mutation_invalidMsgValue.selector,
                details_InvalidMsgValue
            );

        failureDetailsArray[i++] = ConsiderationEventsAndErrors
            .InsufficientNativeTokensSupplied
            .selector
            .withGeneric(
                "InsufficientNativeTokensSupplied",
                FuzzMutations.mutation_insufficientNativeTokensSupplied.selector
            );

        failureDetailsArray[i++] = ConsiderationEventsAndErrors
            .NativeTokenTransferGenericFailure
            .selector
            .withGeneric(
                "NativeTokenTransferGenericFailure",
                FuzzMutations
                    .mutation_insufficientNativeTokensSupplied
                    .selector,
                details_NativeTokenTransferGenericFailure
            );

        failureDetailsArray[i++] = CriteriaResolutionErrors
            .CriteriaNotEnabledForItem
            .selector
            .withGeneric(
                "CriteriaNotEnabledForItem",
                FuzzMutations.mutation_criteriaNotEnabledForItem.selector
            );

        failureDetailsArray[i++] = CriteriaResolutionErrors
            .InvalidProof
            .selector
            .withCriteria(
                "InvalidProof_Merkle",
                FuzzMutations.mutation_invalidMerkleProof.selector
            );

        failureDetailsArray[i++] = CriteriaResolutionErrors
            .InvalidProof
            .selector
            .withCriteria(
                "InvalidProof_Wildcard",
                FuzzMutations.mutation_invalidWildcardProof.selector
            );

        failureDetailsArray[i++] = CriteriaResolutionErrors
            .OrderCriteriaResolverOutOfRange
            .selector
            .withGeneric(
                "OrderCriteriaResolverOutOfRange",
                FuzzMutations.mutation_orderCriteriaResolverOutOfRange.selector,
                details_withZero
            );

        failureDetailsArray[i++] = CriteriaResolutionErrors
            .OfferCriteriaResolverOutOfRange
            .selector
            .withCriteria(
                "OfferCriteriaResolverOutOfRange",
                FuzzMutations.mutation_offerCriteriaResolverOutOfRange.selector
            );

        failureDetailsArray[i++] = CriteriaResolutionErrors
            .ConsiderationCriteriaResolverOutOfRange
            .selector
            .withCriteria(
                "ConsiderationCriteriaResolverOutOfRange",
                FuzzMutations
                    .mutation_considerationCriteriaResolverOutOfRange
                    .selector
            );

        failureDetailsArray[i++] = CriteriaResolutionErrors
            .UnresolvedOfferCriteria
            .selector
            .withCriteria(
                "UnresolvedOfferCriteria",
                FuzzMutations.mutation_unresolvedCriteria.selector,
                details_unresolvedCriteria
            );

        failureDetailsArray[i++] = CriteriaResolutionErrors
            .UnresolvedConsiderationCriteria
            .selector
            .withCriteria(
                "UnresolvedConsiderationCriteria",
                FuzzMutations.mutation_unresolvedCriteria.selector,
                details_unresolvedCriteria
            );

        failureDetailsArray[i++] = TokenTransferrerErrors
            .MissingItemAmount
            .selector
            .withGeneric(
                "MissingItemAmount_OfferItem_FulfillAvailable",
                FuzzMutations
                    .mutation_missingItemAmount_OfferItem_FulfillAvailable
                    .selector
            );

        failureDetailsArray[i++] = TokenTransferrerErrors
            .MissingItemAmount
            .selector
            .withOrder(
                "MissingItemAmount_OfferItem",
                FuzzMutations.mutation_missingItemAmount_OfferItem.selector
            );

        failureDetailsArray[i++] = TokenTransferrerErrors
            .MissingItemAmount
            .selector
            .withOrder(
                "MissingItemAmount_ConsiderationItem",
                FuzzMutations
                    .mutation_missingItemAmount_ConsiderationItem
                    .selector
            );

        failureDetailsArray[i++] = HashCalldataContractOfferer
            .HashCalldataContractOffererRatifyOrderReverts
            .selector
            .withOrder(
                "InvalidContractOrder_ratifyReverts",
                FuzzMutations
                    .mutation_invalidContractOrderRatifyReverts
                    .selector
            );

        failureDetailsArray[i++] = ZoneInteractionErrors
            .InvalidContractOrder
            .selector
            .withOrder(
                "InvalidContractOrder_InsufficientMinimumReceived",
                FuzzMutations
                    .mutation_invalidContractOrderInsufficientMinimumReceived
                    .selector,
                details_withOrderHash
            );

        failureDetailsArray[i++] = ZoneInteractionErrors
            .InvalidContractOrder
            .selector
            .withOrder(
                "InvalidContractOrder_IncorrectMinimumReceived",
                FuzzMutations
                    .mutation_invalidContractOrderIncorrectMinimumReceived
                    .selector,
                details_withOrderHash
            );

        failureDetailsArray[i++] = ZoneInteractionErrors
            .InvalidContractOrder
            .selector
            .withOrder(
                "InvalidContractOrder_ExcessMaximumSpent",
                FuzzMutations
                    .mutation_invalidContractOrderExcessMaximumSpent
                    .selector,
                details_withOrderHash
            );

        failureDetailsArray[i++] = ZoneInteractionErrors
            .InvalidContractOrder
            .selector
            .withOrder(
                "InvalidContractOrder_IncorrectMaximumSpent",
                FuzzMutations
                    .mutation_invalidContractOrderIncorrectMaximumSpent
                    .selector,
                details_withOrderHash
            );

        failureDetailsArray[i++] = ZoneInteractionErrors
            .InvalidContractOrder
            .selector
            .withOrder(
                "InvalidContractOrder_InvalidMagicValue",
                FuzzMutations
                    .mutation_invalidContractOrderInvalidMagicValue
                    .selector,
                details_withOrderHash
            );

        failureDetailsArray[i++] = ZoneInteractionErrors
            .InvalidContractOrder
            .selector
            .withOrder(
                "InvalidContractOrder_OfferAmountMismatch",
                FuzzMutations
                    .mutation_invalidContractOrderOfferAmountMismatch
                    .selector,
                details_withOrderHash
            );

        failureDetailsArray[i++] = ZoneInteractionErrors
            .InvalidContractOrder
            .selector
            .withOrder(
                "InvalidContractOrder_ConsiderationAmountMismatch",
                FuzzMutations
                    .mutation_invalidContractOrderConsiderationAmountMismatch
                    .selector,
                details_withOrderHash
            );

        failureDetailsArray[i++] = HashValidationZoneOfferer
            .HashValidationZoneOffererValidateOrderReverts
            .selector
            .withOrder(
                "InvalidRestrictedOrder_reverts",
                FuzzMutations.mutation_invalidRestrictedOrderReverts.selector
            );

        failureDetailsArray[i++] = ZoneInteractionErrors
            .InvalidRestrictedOrder
            .selector
            .withOrder(
                "InvalidRestrictedOrder_InvalidMagicValue",
                FuzzMutations
                    .mutation_invalidRestrictedOrderInvalidMagicValue
                    .selector,
                details_withOrderHash
            );
<<<<<<< HEAD
        failureDetailsArray[i++] = TokenTransferrerErrors
            .NoContract
            .selector
            .withGeneric(
                "NoContract",
                FuzzMutations.mutation_noContract.selector,
                details_NoContract
=======

        failureDetailsArray[i++] = TokenTransferrerErrors
            .UnusedItemParameters
            .selector
            .withOrder(
                "UnusedItemParameters_Token",
                FuzzMutations.mutation_unusedItemParameters_Token.selector
            );

        failureDetailsArray[i++] = TokenTransferrerErrors
            .UnusedItemParameters
            .selector
            .withOrder(
                "UnusedItemParameters_Identifier",
                FuzzMutations.mutation_unusedItemParameters_Identifier.selector
>>>>>>> db92ffbc
            );
        ////////////////////////////////////////////////////////////////////////

        if (i != uint256(Failure.length)) {
            revert("FailureDetailsLib: incorrect # failures specified");
        }

        // Set the actual length of the array.
        assembly {
            mstore(failureDetailsArray, i)
        }
    }

    //////////////////// ADD NEW FUNCTIONS HERE WHEN NEEDED ////////////////////
    function details_NotAuthorized(
        FuzzTestContext memory /* context */,
        MutationState memory /* mutationState */,
        bytes4 errorSelector
    ) internal pure returns (bytes memory expectedRevertReason) {
        expectedRevertReason = abi.encodeWithSelector(
            errorSelector,
            "NOT_AUTHORIZED"
        );
    }

    function details_PanicUnderflow(
        FuzzTestContext memory /* context */,
        MutationState memory /* mutationState */,
        bytes4 errorSelector
    ) internal pure returns (bytes memory expectedRevertReason) {
        expectedRevertReason = abi.encodeWithSelector(errorSelector, 0x11);
    }

    function details_BadSignatureV(
        FuzzTestContext memory /* context */,
        MutationState memory /* mutationState */,
        bytes4 errorSelector
    ) internal pure returns (bytes memory expectedRevertReason) {
        expectedRevertReason = abi.encodeWithSelector(errorSelector, 0xff);
    }

    function details_InvalidTime_NotStarted(
        FuzzTestContext memory /* context */,
        MutationState memory /* mutationState */,
        bytes4 errorSelector
    ) internal view returns (bytes memory expectedRevertReason) {
        expectedRevertReason = abi.encodeWithSelector(
            errorSelector,
            block.timestamp + 1,
            block.timestamp + 2
        );
    }

    function details_InvalidTime_Expired(
        FuzzTestContext memory /* context */,
        MutationState memory /* mutationState */,
        bytes4 errorSelector
    ) internal view returns (bytes memory expectedRevertReason) {
        expectedRevertReason = abi.encodeWithSelector(
            errorSelector,
            block.timestamp - 1,
            block.timestamp
        );
    }

    function details_InvalidConduit(
        FuzzTestContext memory context,
        MutationState memory /* mutationState */,
        bytes4 errorSelector
    ) internal view returns (bytes memory expectedRevertReason) {
        bytes32 conduitKey = keccak256("invalid conduit");
        (address conduitAddr, ) = context.conduitController.getConduit(
            conduitKey
        );

        expectedRevertReason = abi.encodeWithSelector(
            errorSelector,
            conduitKey,
            conduitAddr
        );
    }

    function details_withOrderHash(
        FuzzTestContext memory /* context */,
        MutationState memory mutationState,
        bytes4 errorSelector
    ) internal pure returns (bytes memory expectedRevertReason) {
        expectedRevertReason = abi.encodeWithSelector(
            errorSelector,
            mutationState.selectedOrderHash
        );
    }

    function details_OrderAlreadyFilled(
        FuzzTestContext memory context,
        MutationState memory mutationState,
        bytes4 errorSelector
    ) internal pure returns (bytes memory expectedRevertReason) {
        expectedRevertReason = abi.encodeWithSelector(
            errorSelector,
            context.executionState.orderHashes[mutationState.selectedOrderIndex]
        );
    }

    function details_MissingFulfillmentComponentOnAggregation(
        FuzzTestContext memory /* context */,
        MutationState memory mutationState,
        bytes4 errorSelector
    ) internal pure returns (bytes memory expectedRevertReason) {
        expectedRevertReason = abi.encodeWithSelector(
            errorSelector,
            uint8(mutationState.side)
        );
    }

    function details_MismatchedFulfillmentOfferAndConsiderationComponents(
        FuzzTestContext memory /* context */,
        MutationState memory /* mutationState */,
        bytes4 errorSelector
    ) internal pure returns (bytes memory expectedRevertReason) {
        expectedRevertReason = abi.encodeWithSelector(
            errorSelector,
            uint256(0)
        );
    }

    function details_withZero(
        FuzzTestContext memory /* context */,
        MutationState memory /* mutationState */,
        bytes4 errorSelector
    ) internal pure returns (bytes memory expectedRevertReason) {
        expectedRevertReason = abi.encodeWithSelector(
            errorSelector,
            uint256(0)
        );
    }

    function details_InvalidMsgValue(
        FuzzTestContext memory context,
        MutationState memory /* mutationState */,
        bytes4 errorSelector
    ) internal pure returns (bytes memory expectedRevertReason) {
        uint256 value = context.executionState.value == 0 ? 1 : 0;
        expectedRevertReason = abi.encodeWithSelector(errorSelector, value);
    }

    function details_NativeTokenTransferGenericFailure(
        FuzzTestContext memory context,
        MutationState memory /* mutationState */,
        bytes4 errorSelector
    ) internal pure returns (bytes memory expectedRevertReason) {
        uint256 totalImplicitExecutions = (
            context.expectations.expectedImplicitPostExecutions.length
        );
        ReceivedItem memory item;
        if (context.expectations.expectedNativeTokensReturned == 0) {
            if (totalImplicitExecutions == 0) {
                revert(
                    "FailureDetailsLib: not enough implicit executions for unspent item return"
                );
            }

            bool foundNative;
            for (uint256 i = totalImplicitExecutions - 1; i >= 0; --i) {
                item = context
                    .expectations
                    .expectedImplicitPostExecutions[i]
                    .item;
                if (item.itemType == ItemType.NATIVE) {
                    foundNative = true;
                    break;
                }

                if (i == 0) {
                    break;
                }
            }

            if (!foundNative) {
                revert(
                    "FailureDetailsLib: no unspent native token item located with no returned native tokens"
                );
            }
        } else {
            if (totalImplicitExecutions > 2) {
                revert(
                    "FailureDetailsLib: not enough implicit executions for native token + unspent return"
                );
            }

            bool foundNative;
            for (uint256 i = totalImplicitExecutions - 1; i > 0; --i) {
                item = context
                    .expectations
                    .expectedImplicitPostExecutions[i - 1]
                    .item;

                if (item.itemType == ItemType.NATIVE) {
                    foundNative = true;
                    break;
                }
            }

            if (!foundNative) {
                revert(
                    "FailureDetailsLib: no unspent native token item located"
                );
            }
        }

        expectedRevertReason = abi.encodeWithSelector(
            errorSelector,
            context.executionState.recipient == address(0)
                ? context.executionState.caller
                : context.executionState.recipient,
            item.amount
        );
    }

    function details_unresolvedCriteria(
        FuzzTestContext memory /* context */,
        MutationState memory mutationState,
        bytes4 errorSelector
    ) internal pure returns (bytes memory expectedRevertReason) {
        CriteriaResolver memory resolver = mutationState
            .selectedCriteriaResolver;
        expectedRevertReason = abi.encodeWithSelector(
            errorSelector,
            resolver.orderIndex,
            resolver.index
        );
    }

    function details_NoContract(
        FuzzTestContext memory /* context */,
        MutationState memory mutationState,
        bytes4 errorSelector
    ) internal pure returns (bytes memory expectedRevertReason) {
        expectedRevertReason = abi.encodeWithSelector(
            errorSelector,
            mutationState.selectedArbitraryAddress
        );
    }

    function errorString(
        string memory errorMessage
    )
        internal
        pure
        returns (
            function(FuzzTestContext memory, MutationState memory, bytes4)
                internal
                pure
                returns (bytes memory)
        )
    {
        if (
            keccak256(abi.encodePacked(errorMessage)) ==
            keccak256(abi.encodePacked("NOT_AUTHORIZED"))
        ) {
            return details_NotAuthorized;
        }

        revert("FailureDetailsLib: unsupported error string");
    }

    ////////////////////////////////////////////////////////////////////////////

    function failureDetails(
        FuzzTestContext memory context,
        Failure failure,
        IneligibilityFilter[] memory failuresAndFilters
    )
        internal
        view
        returns (
            string memory name,
            bytes4 mutationSelector,
            bytes memory revertReason,
            MutationState memory
        )
    {
        FailureDetails memory details = (
            declareFailureDetails()[uint256(failure)]
        );

        MutationState memory mutationState = context.deriveMutationContext(
            details.derivationMethod,
            failuresAndFilters.extractFirstFilterForFailure(failure)
        );

        return (
            details.name,
            details.mutationSelector,
            context.deriveRevertReason(
                mutationState,
                details.errorSelector,
                details.revertReasonDeriver
            ),
            mutationState
        );
    }
}<|MERGE_RESOLUTION|>--- conflicted
+++ resolved
@@ -109,12 +109,9 @@
     InvalidContractOrder_ConsiderationAmountMismatch, // startAmount != endAmount on contract order consideration item
     InvalidRestrictedOrder_reverts, // Zone validateOrder call reverts
     InvalidRestrictedOrder_InvalidMagicValue, // Zone validateOrder call returns invalid magic value
-<<<<<<< HEAD
     NoContract, // Trying to transfer a token at an address that has no contract
-=======
     UnusedItemParameters_Token, // Native item with non-zero token
     UnusedItemParameters_Identifier, // Native or ERC20 item with non-zero identifier
->>>>>>> db92ffbc
     length // NOT A FAILURE; used to get the number of failures in the enum
 }
 
@@ -337,11 +334,9 @@
                 MutationFilters.ineligibleWhenNotAvailableOrNotRestrictedOrder
             );
 
-<<<<<<< HEAD
         failuresAndFilters[i++] = Failure.NoContract.withGeneric(
             MutationFilters.ineligibleForNoContract
         );
-=======
         failuresAndFilters[i++] = Failure.UnusedItemParameters_Token.withOrder(
             MutationFilters.ineligibleForUnusedItemParameters_Token
         );
@@ -351,7 +346,6 @@
             .withOrder(
                 MutationFilters.ineligibleForUnusedItemParameters_Identifier
             );
->>>>>>> db92ffbc
         ////////////////////////////////////////////////////////////////////////
 
         // Set the actual length of the array.
@@ -842,7 +836,6 @@
                     .selector,
                 details_withOrderHash
             );
-<<<<<<< HEAD
         failureDetailsArray[i++] = TokenTransferrerErrors
             .NoContract
             .selector
@@ -850,7 +843,7 @@
                 "NoContract",
                 FuzzMutations.mutation_noContract.selector,
                 details_NoContract
-=======
+            );
 
         failureDetailsArray[i++] = TokenTransferrerErrors
             .UnusedItemParameters
@@ -866,7 +859,6 @@
             .withOrder(
                 "UnusedItemParameters_Identifier",
                 FuzzMutations.mutation_unusedItemParameters_Identifier.selector
->>>>>>> db92ffbc
             );
         ////////////////////////////////////////////////////////////////////////
 
