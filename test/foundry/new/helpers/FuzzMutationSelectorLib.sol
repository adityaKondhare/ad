// SPDX-License-Identifier: MIT
pragma solidity ^0.8.17;

import {
    AdvancedOrder,
    CriteriaResolver,
    ReceivedItem
} from "seaport-sol/SeaportStructs.sol";

import { ItemType } from "seaport-sol/SeaportEnums.sol";

import { FuzzTestContext, MutationState } from "./FuzzTestContextLib.sol";
import { FuzzMutations, MutationFilters } from "./FuzzMutations.sol";
import { FuzzEngineLib } from "./FuzzEngineLib.sol";

import {
    FailureEligibilityLib,
    MutationEligibilityLib,
    Failarray,
    FailureDetails,
    FailureDetailsHelperLib,
    IneligibilityFilter,
    MutationContextDerivation,
    MutationContextDeriverLib
} from "./FuzzMutationHelpers.sol";

import { LibPRNG } from "solady/src/utils/LibPRNG.sol";

import {
    SignatureVerificationErrors
} from "../../../../contracts/interfaces/SignatureVerificationErrors.sol";

import {
    ConsiderationEventsAndErrors
} from "../../../../contracts/interfaces/ConsiderationEventsAndErrors.sol";

import {
    FulfillmentApplicationErrors
} from "../../../../contracts/interfaces/FulfillmentApplicationErrors.sol";

import {
    CriteriaResolutionErrors
} from "../../../../contracts/interfaces/CriteriaResolutionErrors.sol";

import {
    TokenTransferrerErrors
} from "../../../../contracts/interfaces/TokenTransferrerErrors.sol";

import {
    ZoneInteractionErrors
} from "../../../../contracts/interfaces/ZoneInteractionErrors.sol";

import {
    HashCalldataContractOfferer
} from "../../../../contracts/test/HashCalldataContractOfferer.sol";

import {
    HashValidationZoneOfferer
} from "../../../../contracts/test/HashValidationZoneOfferer.sol";

/////////////////////// UPDATE THIS TO ADD FAILURE TESTS ///////////////////////
enum Failure {
    InvalidSignature, // EOA signature is incorrect length
    InvalidSigner_BadSignature, // EOA signature has been tampered with
    InvalidSigner_ModifiedOrder, // Order with no-code offerer has been tampered with
    BadSignatureV, // EOA signature has bad v value
    BadContractSignature_BadSignature, // 1271 call to offerer, signature tampered with
    BadContractSignature_ModifiedOrder, // Order with offerer with code tampered with
    BadContractSignature_MissingMagic, // 1271 call to offerer, no magic value returned
    // ConsiderationLengthNotEqualToTotalOriginal, // Tips on contract order or validate
    InvalidTime_NotStarted, // Order with start time in the future
    InvalidTime_Expired, // Order with end time in the past
    InvalidConduit, // Order with invalid conduit
    BadFraction_PartialContractOrder, // Contract order w/ numerator & denominator != 1
    BadFraction_NoFill, // Order where numerator = 0
    BadFraction_Overfill, // Order where numerator > denominator
    CannotCancelOrder, // Caller cannot cancel order
    OrderIsCancelled, // Order is cancelled
    OrderAlreadyFilled, // Order is already filled
    InvalidFulfillmentComponentData, // Fulfillment component data is invalid
    MissingFulfillmentComponentOnAggregation, // Missing component
    OfferAndConsiderationRequiredOnFulfillment, // Fulfillment missing offer or consideration
    MismatchedFulfillmentOfferAndConsiderationComponents_Modified, // Fulfillment has mismatched offer and consideration components
    MismatchedFulfillmentOfferAndConsiderationComponents_Swapped, // Fulfillment has mismatched offer and consideration components
    Error_OfferItemMissingApproval, // Order has an offer item without sufficient approval
    Error_CallerMissingApproval, // Order has a consideration item where caller is not approved
    InvalidMsgValue, // Invalid msg.value amount
    InsufficientNativeTokensSupplied, // Caller does not supply sufficient native tokens
    NativeTokenTransferGenericFailure, // Insufficient native tokens with unspent offer items
    CriteriaNotEnabledForItem, // Criteria resolver applied to non-criteria-based item
    InvalidProof_Merkle, // Bad or missing proof for non-wildcard criteria item
    InvalidProof_Wildcard, // Non-empty proof supplied for wildcard criteria item
    OrderCriteriaResolverOutOfRange, // Criteria resolver refers to OOR order
    OfferCriteriaResolverOutOfRange, // Criteria resolver refers to OOR offer item
    ConsiderationCriteriaResolverOutOfRange, // Criteria resolver refers to OOR consideration item
    UnresolvedOfferCriteria, // Missing criteria resolution for an offer item
    UnresolvedConsiderationCriteria, // Missing criteria resolution for a consideration item
    MissingItemAmount_OfferItem_FulfillAvailable, // Zero amount for offer item in fulfillAvailable
    MissingItemAmount_OfferItem, // Zero amount for offer item in all other methods
    MissingItemAmount_ConsiderationItem, // Zero amount for consideration item
    //InvalidContractOrder_generateReverts, // Offerer generateOrder reverts
    InvalidContractOrder_ratifyReverts, // Offerer ratifyOrder reverts
    InvalidContractOrder_InsufficientMinimumReceived, // too few minimum received items
    InvalidContractOrder_IncorrectMinimumReceived, // incorrect (insufficient amount, wrong token, etc.) minimum received items
    InvalidContractOrder_ExcessMaximumSpent, // too many maximum spent items
    InvalidContractOrder_IncorrectMaximumSpent, // incorrect (too many, wrong token, etc.) maximum spent items
    InvalidContractOrder_InvalidMagicValue, // Offerer did not return correct magic value
    InvalidContractOrder_OfferAmountMismatch, // startAmount != endAmount on contract order offer item
    InvalidContractOrder_ConsiderationAmountMismatch, // startAmount != endAmount on contract order consideration item
    InvalidRestrictedOrder_reverts, // Zone validateOrder call reverts
    InvalidRestrictedOrder_InvalidMagicValue, // Zone validateOrder call returns invalid magic value
    length // NOT A FAILURE; used to get the number of failures in the enum
}

////////////////////////////////////////////////////////////////////////////////

library FuzzMutationSelectorLib {
    using Failarray for Failure;
    using Failarray for Failure[];
    using FuzzEngineLib for FuzzTestContext;
    using FailureDetailsLib for FuzzTestContext;
    using FailureEligibilityLib for FuzzTestContext;
    using MutationEligibilityLib for FuzzTestContext;
    using MutationEligibilityLib for Failure;
    using MutationEligibilityLib for Failure[];
    using FailureEligibilityLib for IneligibilityFilter[];

    function declareFilters()
        internal
        pure
        returns (IneligibilityFilter[] memory failuresAndFilters)
    {
        // Set failure conditions as ineligible when no orders support them.
        // Create abundantly long array to avoid potentially cryptic OOR errors.
        failuresAndFilters = new IneligibilityFilter[](256);
        uint256 i = 0;

        /////////////////// UPDATE THIS TO ADD FAILURE TESTS ///////////////////
        failuresAndFilters[i++] = Failure.InvalidSignature.withOrder(
            MutationFilters.ineligibleForInvalidSignature
        );

        failuresAndFilters[i++] = Failure
            .InvalidSigner_BadSignature
            .and(Failure.InvalidSigner_ModifiedOrder)
            .withOrder(MutationFilters.ineligibleForInvalidSigner);

        failuresAndFilters[i++] = Failure
            .InvalidTime_NotStarted
            .and(Failure.InvalidTime_Expired)
            .withOrder(MutationFilters.ineligibleForInvalidTime);

        failuresAndFilters[i++] = Failure.InvalidConduit.withOrder(
            MutationFilters.ineligibleForInvalidConduit
        );

        failuresAndFilters[i++] = Failure.BadSignatureV.withOrder(
            MutationFilters.ineligibleForBadSignatureV
        );

        failuresAndFilters[i++] = Failure
            .BadFraction_PartialContractOrder
            .withOrder(
                MutationFilters.ineligibleForBadFractionPartialContractOrder
            );

        failuresAndFilters[i++] = Failure.BadFraction_Overfill.withOrder(
            MutationFilters.ineligibleForBadFraction
        );

        failuresAndFilters[i++] = Failure.BadFraction_NoFill.withOrder(
            MutationFilters.ineligibleForBadFraction_noFill
        );

        failuresAndFilters[i++] = Failure.CannotCancelOrder.withOrder(
            MutationFilters.ineligibleForCannotCancelOrder
        );

        failuresAndFilters[i++] = Failure.OrderIsCancelled.withOrder(
            MutationFilters.ineligibleForOrderIsCancelled
        );

        failuresAndFilters[i++] = Failure.OrderAlreadyFilled.withOrder(
            MutationFilters.ineligibleForOrderAlreadyFilled
        );

        failuresAndFilters[i++] = Failure
            .BadContractSignature_BadSignature
            .and(Failure.BadContractSignature_ModifiedOrder)
            .and(Failure.BadContractSignature_MissingMagic)
            .withOrder(MutationFilters.ineligibleForBadContractSignature);

        failuresAndFilters[i++] = Failure
            .InvalidFulfillmentComponentData
            .withGeneric(
                MutationFilters.ineligibleForInvalidFulfillmentComponentData
            );

        failuresAndFilters[i++] = Failure
            .MissingFulfillmentComponentOnAggregation
            .withGeneric(
                MutationFilters
                    .ineligibleForMissingFulfillmentComponentOnAggregation
            );

        failuresAndFilters[i++] = Failure
            .OfferAndConsiderationRequiredOnFulfillment
            .withGeneric(
                MutationFilters
                    .ineligibleForOfferAndConsiderationRequiredOnFulfillment
            );

        failuresAndFilters[i++] = Failure
            .MismatchedFulfillmentOfferAndConsiderationComponents_Modified
            .withGeneric(
                MutationFilters
                    .ineligibleForMismatchedFulfillmentOfferAndConsiderationComponents_Modified
            );

        failuresAndFilters[i++] = Failure
            .MismatchedFulfillmentOfferAndConsiderationComponents_Swapped
            .withGeneric(
                MutationFilters
                    .ineligibleForMismatchedFulfillmentOfferAndConsiderationComponents_Swapped
            );

        failuresAndFilters[i++] = Failure
            .Error_OfferItemMissingApproval
            .withOrder(MutationFilters.ineligibleForOfferItemMissingApproval);

        failuresAndFilters[i++] = Failure.Error_CallerMissingApproval.withOrder(
            MutationFilters.ineligibleForCallerMissingApproval
        );

        failuresAndFilters[i++] = Failure.InvalidMsgValue.withGeneric(
            MutationFilters.ineligibleForInvalidMsgValue
        );

        failuresAndFilters[i++] = Failure
            .InsufficientNativeTokensSupplied
            .withGeneric(MutationFilters.ineligibleForInsufficientNativeTokens);

        failuresAndFilters[i++] = Failure
            .NativeTokenTransferGenericFailure
            .withGeneric(
                MutationFilters.ineligibleForNativeTokenTransferGenericFailure
            );

        failuresAndFilters[i++] = Failure.CriteriaNotEnabledForItem.withGeneric(
            MutationFilters.ineligibleWhenNotAdvancedOrWithNoAvailableItems
        );

        failuresAndFilters[i++] = Failure.InvalidProof_Merkle.withCriteria(
            MutationFilters.ineligibleForInvalidProof_Merkle
        );

        failuresAndFilters[i++] = Failure.InvalidProof_Wildcard.withCriteria(
            MutationFilters.ineligibleForInvalidProof_Wildcard
        );

        failuresAndFilters[i++] = Failure
            .OrderCriteriaResolverOutOfRange
            .withGeneric(MutationFilters.ineligibleWhenNotAdvanced);

        failuresAndFilters[i++] = Failure
            .OfferCriteriaResolverOutOfRange
            .and(Failure.UnresolvedOfferCriteria)
            .withCriteria(
                MutationFilters.ineligibleForOfferCriteriaResolverFailure
            );

        failuresAndFilters[i++] = Failure
            .ConsiderationCriteriaResolverOutOfRange
            .and(Failure.UnresolvedConsiderationCriteria)
            .withCriteria(
                MutationFilters
                    .ineligibleForConsiderationCriteriaResolverFailure
            );

        failuresAndFilters[i++] = Failure
            .MissingItemAmount_OfferItem_FulfillAvailable
            .withGeneric(
                MutationFilters
                    .ineligibleForMissingItemAmount_OfferItem_FulfillAvailable
            );

        failuresAndFilters[i++] = Failure.MissingItemAmount_OfferItem.withOrder(
            MutationFilters.ineligibleForMissingItemAmount_OfferItem
        );

        failuresAndFilters[i++] = Failure
            .MissingItemAmount_ConsiderationItem
            .withOrder(
                MutationFilters.ineligibleForMissingItemAmount_ConsiderationItem
            );

        failuresAndFilters[i++] = Failure
            .InvalidContractOrder_ratifyReverts
            .and(Failure.InvalidContractOrder_InvalidMagicValue)
            .withOrder(
                MutationFilters.ineligibleWhenNotAvailableOrNotContractOrder
            );

        failuresAndFilters[i++] = Failure
            .InvalidContractOrder_InsufficientMinimumReceived
            .and(Failure.InvalidContractOrder_IncorrectMinimumReceived)
            .and(Failure.InvalidContractOrder_OfferAmountMismatch)
            .withOrder(
                MutationFilters
                    .ineligibleWhenNotActiveTimeOrNotContractOrderOrNoOffer
            );

        failuresAndFilters[i++] = Failure
            .InvalidContractOrder_ExcessMaximumSpent
            .withOrder(
                MutationFilters.ineligibleWhenNotActiveTimeOrNotContractOrder
            );

<<<<<<< HEAD
        failuresAndFilters[i++] = Failure
            .InvalidContractOrder_IncorrectMaximumSpent
=======
        failuresAndFilters[i++] = Failure.InvalidContractOrder_IncorrectMaximumSpent
            .and(Failure.InvalidContractOrder_ConsiderationAmountMismatch)
>>>>>>> ede38627
            .withOrder(
                MutationFilters
                    .ineligibleWhenNotActiveTimeOrNotContractOrderOrNoConsideration
            );

        failuresAndFilters[i++] = Failure.InvalidRestrictedOrder_reverts
            .and(Failure.InvalidRestrictedOrder_InvalidMagicValue)
            .withOrder(
                MutationFilters.ineligibleWhenNotAvailableOrNotRestrictedOrder
            );
        ////////////////////////////////////////////////////////////////////////

        // Set the actual length of the array.
        assembly {
            mstore(failuresAndFilters, i)
        }
    }

    function selectMutation(
        FuzzTestContext memory context
    )
        public
        returns (
            string memory name,
            bytes4 mutationSelector,
            bytes memory expectedRevertReason,
            MutationState memory mutationState
        )
    {
        // Mark each failure conditions as ineligible if no orders support them.
        IneligibilityFilter[] memory failuresAndFilters = declareFilters();

        // Ensure all failures have at least one associated filter.
        failuresAndFilters.ensureFilterSetForEachFailure();

        // Evaluate each filter and assign respective ineligible failures.
        context.setAllIneligibleFailures(failuresAndFilters);

        (name, mutationSelector, expectedRevertReason, mutationState) = context
            .failureDetails(
                context.selectEligibleFailure(),
                failuresAndFilters
            );
    }
}

library FailureDetailsLib {
    using FailureDetailsHelperLib for bytes4;
    using FailureDetailsHelperLib for FuzzTestContext;
    using MutationContextDeriverLib for FuzzTestContext;
    using FailureEligibilityLib for IneligibilityFilter[];

    bytes4 constant PANIC = bytes4(0x4e487b71);
    bytes4 constant ERROR_STRING = bytes4(0x08c379a0);

    function declareFailureDetails()
        internal
        pure
        returns (FailureDetails[] memory failureDetailsArray)
    {
        // Set details, including error selector, name, mutation selector, and
        // an optional function for deriving revert reasons, for each failure.
        // Create a longer array to avoid potentially cryptic OOR errors.
        failureDetailsArray = new FailureDetails[](uint256(Failure.length) + 9);
        uint256 i = 0;

        /////////////////// UPDATE THIS TO ADD FAILURE TESTS ///////////////////
        failureDetailsArray[i++] = SignatureVerificationErrors
            .InvalidSignature
            .selector
            .withOrder(
                "InvalidSignature",
                FuzzMutations.mutation_invalidSignature.selector
            );

        failureDetailsArray[i++] = SignatureVerificationErrors
            .InvalidSigner
            .selector
            .withOrder(
                "InvalidSigner_BadSignature",
                FuzzMutations.mutation_invalidSigner_BadSignature.selector
            );

        failureDetailsArray[i++] = SignatureVerificationErrors
            .InvalidSigner
            .selector
            .withOrder(
                "InvalidSigner_ModifiedOrder",
                FuzzMutations.mutation_invalidSigner_ModifiedOrder.selector
            );

        failureDetailsArray[i++] = SignatureVerificationErrors
            .BadSignatureV
            .selector
            .withOrder(
                "BadSignatureV",
                FuzzMutations.mutation_badSignatureV.selector,
                details_BadSignatureV
            );

        failureDetailsArray[i++] = SignatureVerificationErrors
            .BadContractSignature
            .selector
            .withOrder(
                "BadContractSignature_BadSignature",
                FuzzMutations
                    .mutation_badContractSignature_BadSignature
                    .selector
            );

        failureDetailsArray[i++] = SignatureVerificationErrors
            .BadContractSignature
            .selector
            .withOrder(
                "BadContractSignature_ModifiedOrder",
                FuzzMutations
                    .mutation_badContractSignature_ModifiedOrder
                    .selector
            );

        failureDetailsArray[i++] = SignatureVerificationErrors
            .BadContractSignature
            .selector
            .withOrder(
                "BadContractSignature_MissingMagic",
                FuzzMutations
                    .mutation_badContractSignature_MissingMagic
                    .selector
            );

        failureDetailsArray[i++] = ConsiderationEventsAndErrors
            .InvalidTime
            .selector
            .withOrder(
                "InvalidTime_NotStarted",
                FuzzMutations.mutation_invalidTime_NotStarted.selector,
                details_InvalidTime_NotStarted
            );

        failureDetailsArray[i++] = ConsiderationEventsAndErrors
            .InvalidTime
            .selector
            .withOrder(
                "InvalidTime_Expired",
                FuzzMutations.mutation_invalidTime_Expired.selector,
                details_InvalidTime_Expired
            );

        failureDetailsArray[i++] = ConsiderationEventsAndErrors
            .InvalidConduit
            .selector
            .withOrder(
                "InvalidConduit",
                FuzzMutations.mutation_invalidConduit.selector,
                details_InvalidConduit
            );

        failureDetailsArray[i++] = ConsiderationEventsAndErrors
            .BadFraction
            .selector
            .withOrder(
                "BadFraction_PartialContractOrder",
                FuzzMutations.mutation_badFraction_partialContractOrder.selector
            );

        failureDetailsArray[i++] = ConsiderationEventsAndErrors
            .BadFraction
            .selector
            .withOrder(
                "BadFraction_NoFill",
                FuzzMutations.mutation_badFraction_NoFill.selector
            );

        failureDetailsArray[i++] = ConsiderationEventsAndErrors
            .BadFraction
            .selector
            .withOrder(
                "BadFraction_Overfill",
                FuzzMutations.mutation_badFraction_Overfill.selector
            );

        failureDetailsArray[i++] = ConsiderationEventsAndErrors
            .CannotCancelOrder
            .selector
            .withOrder(
                "CannotCancelOrder",
                FuzzMutations.mutation_cannotCancelOrder.selector
            );

        failureDetailsArray[i++] = ConsiderationEventsAndErrors
            .OrderIsCancelled
            .selector
            .withOrder(
                "OrderIsCancelled",
                FuzzMutations.mutation_orderIsCancelled.selector,
                details_withOrderHash
            );

        failureDetailsArray[i++] = ConsiderationEventsAndErrors
            .OrderAlreadyFilled
            .selector
            .withOrder(
                "OrderAlreadyFilled",
                FuzzMutations.mutation_orderAlreadyFilled.selector,
                details_OrderAlreadyFilled
            );

        failureDetailsArray[i++] = FulfillmentApplicationErrors
            .InvalidFulfillmentComponentData
            .selector
            .withGeneric(
                "InvalidFulfillmentComponentData",
                FuzzMutations.mutation_invalidFulfillmentComponentData.selector
            );

        failureDetailsArray[i++] = FulfillmentApplicationErrors
            .MissingFulfillmentComponentOnAggregation
            .selector
            .withGeneric(
                "MissingFulfillmentComponentOnAggregation",
                FuzzMutations
                    .mutation_missingFulfillmentComponentOnAggregation
                    .selector,
                details_MissingFulfillmentComponentOnAggregation
            );

        failureDetailsArray[i++] = FulfillmentApplicationErrors
            .OfferAndConsiderationRequiredOnFulfillment
            .selector
            .withGeneric(
                "OfferAndConsiderationRequiredOnFulfillment",
                FuzzMutations
                    .mutation_offerAndConsiderationRequiredOnFulfillment
                    .selector
            );

        failureDetailsArray[i++] = FulfillmentApplicationErrors
            .MismatchedFulfillmentOfferAndConsiderationComponents
            .selector
            .withGeneric(
                "MismatchedFulfillmentOfferAndConsiderationComponents_Modified",
                FuzzMutations
                    .mutation_mismatchedFulfillmentOfferAndConsiderationComponents_Modified
                    .selector,
                details_MismatchedFulfillmentOfferAndConsiderationComponents
            );

        failureDetailsArray[i++] = FulfillmentApplicationErrors
            .MismatchedFulfillmentOfferAndConsiderationComponents
            .selector
            .withGeneric(
                "MismatchedFulfillmentOfferAndConsiderationComponents_Swapped",
                FuzzMutations
                    .mutation_mismatchedFulfillmentOfferAndConsiderationComponents_Swapped
                    .selector,
                details_MismatchedFulfillmentOfferAndConsiderationComponents
            );

        failureDetailsArray[i++] = ERROR_STRING.withOrder(
            "Error_OfferItemMissingApproval",
            FuzzMutations.mutation_offerItemMissingApproval.selector,
            errorString("NOT_AUTHORIZED")
        );

        failureDetailsArray[i++] = ERROR_STRING.withOrder(
            "Error_CallerMissingApproval",
            FuzzMutations.mutation_callerMissingApproval.selector,
            errorString("NOT_AUTHORIZED")
        );

        failureDetailsArray[i++] = ConsiderationEventsAndErrors
            .InvalidMsgValue
            .selector
            .withGeneric(
                "InvalidMsgValue",
                FuzzMutations.mutation_invalidMsgValue.selector,
                details_InvalidMsgValue
            );

        failureDetailsArray[i++] = ConsiderationEventsAndErrors
            .InsufficientNativeTokensSupplied
            .selector
            .withGeneric(
                "InsufficientNativeTokensSupplied",
                FuzzMutations.mutation_insufficientNativeTokensSupplied.selector
            );

        failureDetailsArray[i++] = ConsiderationEventsAndErrors
            .NativeTokenTransferGenericFailure
            .selector
            .withGeneric(
                "NativeTokenTransferGenericFailure",
                FuzzMutations
                    .mutation_insufficientNativeTokensSupplied
                    .selector,
                details_NativeTokenTransferGenericFailure
            );

        failureDetailsArray[i++] = CriteriaResolutionErrors
            .CriteriaNotEnabledForItem
            .selector
            .withGeneric(
                "CriteriaNotEnabledForItem",
                FuzzMutations.mutation_criteriaNotEnabledForItem.selector
            );

        failureDetailsArray[i++] = CriteriaResolutionErrors
            .InvalidProof
            .selector
            .withCriteria(
                "InvalidProof_Merkle",
                FuzzMutations.mutation_invalidMerkleProof.selector
            );

        failureDetailsArray[i++] = CriteriaResolutionErrors
            .InvalidProof
            .selector
            .withCriteria(
                "InvalidProof_Wildcard",
                FuzzMutations.mutation_invalidWildcardProof.selector
            );

        failureDetailsArray[i++] = CriteriaResolutionErrors
            .OrderCriteriaResolverOutOfRange
            .selector
            .withGeneric(
                "OrderCriteriaResolverOutOfRange",
                FuzzMutations.mutation_orderCriteriaResolverOutOfRange.selector,
                details_withZero
            );

        failureDetailsArray[i++] = CriteriaResolutionErrors
            .OfferCriteriaResolverOutOfRange
            .selector
            .withCriteria(
                "OfferCriteriaResolverOutOfRange",
                FuzzMutations.mutation_offerCriteriaResolverOutOfRange.selector
            );

        failureDetailsArray[i++] = CriteriaResolutionErrors
            .ConsiderationCriteriaResolverOutOfRange
            .selector
            .withCriteria(
                "ConsiderationCriteriaResolverOutOfRange",
                FuzzMutations
                    .mutation_considerationCriteriaResolverOutOfRange
                    .selector
            );

        failureDetailsArray[i++] = CriteriaResolutionErrors
            .UnresolvedOfferCriteria
            .selector
            .withCriteria(
                "UnresolvedOfferCriteria",
                FuzzMutations.mutation_unresolvedCriteria.selector,
                details_unresolvedCriteria
            );

        failureDetailsArray[i++] = CriteriaResolutionErrors
            .UnresolvedConsiderationCriteria
            .selector
            .withCriteria(
                "UnresolvedConsiderationCriteria",
                FuzzMutations.mutation_unresolvedCriteria.selector,
                details_unresolvedCriteria
            );

        failureDetailsArray[i++] = TokenTransferrerErrors
            .MissingItemAmount
            .selector
            .withGeneric(
                "MissingItemAmount_OfferItem_FulfillAvailable",
                FuzzMutations
                    .mutation_missingItemAmount_OfferItem_FulfillAvailable
                    .selector
            );

        failureDetailsArray[i++] = TokenTransferrerErrors
            .MissingItemAmount
            .selector
            .withOrder(
                "MissingItemAmount_OfferItem",
                FuzzMutations.mutation_missingItemAmount_OfferItem.selector
            );

        failureDetailsArray[i++] = TokenTransferrerErrors
            .MissingItemAmount
            .selector
            .withOrder(
                "MissingItemAmount_ConsiderationItem",
                FuzzMutations
                    .mutation_missingItemAmount_ConsiderationItem
                    .selector
            );

        failureDetailsArray[i++] = HashCalldataContractOfferer
            .HashCalldataContractOffererRatifyOrderReverts
            .selector
            .withOrder(
                "InvalidContractOrder_ratifyReverts",
                FuzzMutations
                    .mutation_invalidContractOrderRatifyReverts
                    .selector
            );

        failureDetailsArray[i++] = ZoneInteractionErrors
            .InvalidContractOrder
            .selector
            .withOrder(
                "InvalidContractOrder_InsufficientMinimumReceived",
                FuzzMutations
                    .mutation_invalidContractOrderInsufficientMinimumReceived
                    .selector,
                details_withOrderHash
            );

        failureDetailsArray[i++] = ZoneInteractionErrors
            .InvalidContractOrder
            .selector
            .withOrder(
                "InvalidContractOrder_IncorrectMinimumReceived",
                FuzzMutations
                    .mutation_invalidContractOrderIncorrectMinimumReceived
                    .selector,
                details_withOrderHash
            );

        failureDetailsArray[i++] = ZoneInteractionErrors
            .InvalidContractOrder
            .selector
            .withOrder(
                "InvalidContractOrder_ExcessMaximumSpent",
                FuzzMutations
                    .mutation_invalidContractOrderExcessMaximumSpent
                    .selector,
                details_withOrderHash
            );

        failureDetailsArray[i++] = ZoneInteractionErrors
            .InvalidContractOrder
            .selector
            .withOrder(
                "InvalidContractOrder_IncorrectMaximumSpent",
                FuzzMutations
                    .mutation_invalidContractOrderIncorrectMaximumSpent
                    .selector,
                details_withOrderHash
            );

        failureDetailsArray[i++] = ZoneInteractionErrors
            .InvalidContractOrder
            .selector
            .withOrder(
                "InvalidContractOrder_InvalidMagicValue",
                FuzzMutations
                    .mutation_invalidContractOrderInvalidMagicValue
                    .selector,
                details_withOrderHash
            );

        failureDetailsArray[i++] = ZoneInteractionErrors
            .InvalidContractOrder
            .selector
            .withOrder(
                "InvalidContractOrder_OfferAmountMismatch",
                FuzzMutations.mutation_invalidContractOrderOfferAmountMismatch.selector,
                details_withOrderHash
            );

        failureDetailsArray[i++] = ZoneInteractionErrors
            .InvalidContractOrder
            .selector
            .withOrder(
                "InvalidContractOrder_ConsiderationAmountMismatch",
                FuzzMutations.mutation_invalidContractOrderConsiderationAmountMismatch.selector,
                details_withOrderHash
            );

        failureDetailsArray[i++] = HashValidationZoneOfferer
            .HashValidationZoneOffererValidateOrderReverts
            .selector
            .withOrder(
                "InvalidRestrictedOrder_reverts",
                FuzzMutations.mutation_invalidRestrictedOrderReverts.selector
            );

        failureDetailsArray[i++] = ZoneInteractionErrors
            .InvalidRestrictedOrder
            .selector
            .withOrder(
                "InvalidRestrictedOrder_InvalidMagicValue",
                FuzzMutations.mutation_invalidRestrictedOrderInvalidMagicValue.selector,
                details_withOrderHash
            );
        ////////////////////////////////////////////////////////////////////////

        if (i != uint256(Failure.length)) {
            revert("FailureDetailsLib: incorrect # failures specified");
        }

        // Set the actual length of the array.
        assembly {
            mstore(failureDetailsArray, i)
        }
    }

    //////////////////// ADD NEW FUNCTIONS HERE WHEN NEEDED ////////////////////
    function details_NotAuthorized(
        FuzzTestContext memory /* context */,
        MutationState memory /* mutationState */,
        bytes4 errorSelector
    ) internal pure returns (bytes memory expectedRevertReason) {
        expectedRevertReason = abi.encodeWithSelector(
            errorSelector,
            "NOT_AUTHORIZED"
        );
    }

    function details_PanicUnderflow(
        FuzzTestContext memory /* context */,
        MutationState memory /* mutationState */,
        bytes4 errorSelector
    ) internal pure returns (bytes memory expectedRevertReason) {
        expectedRevertReason = abi.encodeWithSelector(errorSelector, 0x11);
    }

    function details_BadSignatureV(
        FuzzTestContext memory /* context */,
        MutationState memory /* mutationState */,
        bytes4 errorSelector
    ) internal pure returns (bytes memory expectedRevertReason) {
        expectedRevertReason = abi.encodeWithSelector(errorSelector, 0xff);
    }

    function details_InvalidTime_NotStarted(
        FuzzTestContext memory /* context */,
        MutationState memory /* mutationState */,
        bytes4 errorSelector
    ) internal view returns (bytes memory expectedRevertReason) {
        expectedRevertReason = abi.encodeWithSelector(
            errorSelector,
            block.timestamp + 1,
            block.timestamp + 2
        );
    }

    function details_InvalidTime_Expired(
        FuzzTestContext memory /* context */,
        MutationState memory /* mutationState */,
        bytes4 errorSelector
    ) internal view returns (bytes memory expectedRevertReason) {
        expectedRevertReason = abi.encodeWithSelector(
            errorSelector,
            block.timestamp - 1,
            block.timestamp
        );
    }

    function details_InvalidConduit(
        FuzzTestContext memory context,
        MutationState memory /* mutationState */,
        bytes4 errorSelector
    ) internal view returns (bytes memory expectedRevertReason) {
        bytes32 conduitKey = keccak256("invalid conduit");
        (address conduitAddr, ) = context.conduitController.getConduit(
            conduitKey
        );

        expectedRevertReason = abi.encodeWithSelector(
            errorSelector,
            conduitKey,
            conduitAddr
        );
    }

    function details_withOrderHash(
        FuzzTestContext memory /* context */,
        MutationState memory mutationState,
        bytes4 errorSelector
    ) internal pure returns (bytes memory expectedRevertReason) {
        expectedRevertReason = abi.encodeWithSelector(
            errorSelector,
            mutationState.selectedOrderHash
        );
    }

    function details_OrderAlreadyFilled(
        FuzzTestContext memory context,
        MutationState memory mutationState,
        bytes4 errorSelector
    ) internal pure returns (bytes memory expectedRevertReason) {
        expectedRevertReason = abi.encodeWithSelector(
            errorSelector,
            context.executionState.orderHashes[mutationState.selectedOrderIndex]
        );
    }

    function details_MissingFulfillmentComponentOnAggregation(
        FuzzTestContext memory /* context */,
        MutationState memory mutationState,
        bytes4 errorSelector
    ) internal pure returns (bytes memory expectedRevertReason) {
        expectedRevertReason = abi.encodeWithSelector(
            errorSelector,
            uint8(mutationState.side)
        );
    }

    function details_MismatchedFulfillmentOfferAndConsiderationComponents(
        FuzzTestContext memory /* context */,
        MutationState memory /* mutationState */,
        bytes4 errorSelector
    ) internal pure returns (bytes memory expectedRevertReason) {
        expectedRevertReason = abi.encodeWithSelector(
            errorSelector,
            uint256(0)
        );
    }

    function details_withZero(
        FuzzTestContext memory /* context */,
        MutationState memory /* mutationState */,
        bytes4 errorSelector
    ) internal pure returns (bytes memory expectedRevertReason) {
        expectedRevertReason = abi.encodeWithSelector(
            errorSelector,
            uint256(0)
        );
    }

    function details_InvalidMsgValue(
        FuzzTestContext memory context,
        MutationState memory /* mutationState */,
        bytes4 errorSelector
    ) internal pure returns (bytes memory expectedRevertReason) {
        uint256 value = context.executionState.value == 0 ? 1 : 0;
        expectedRevertReason = abi.encodeWithSelector(errorSelector, value);
    }

    function details_NativeTokenTransferGenericFailure(
        FuzzTestContext memory context,
        MutationState memory /* mutationState */,
        bytes4 errorSelector
    ) internal pure returns (bytes memory expectedRevertReason) {
        uint256 totalImplicitExecutions = (
            context.expectations.expectedImplicitPostExecutions.length
        );
        ReceivedItem memory item;
        if (context.expectations.expectedNativeTokensReturned == 0) {
            if (totalImplicitExecutions == 0) {
                revert(
                    "FailureDetailsLib: not enough implicit executions for unspent item return"
                );
            }

            bool foundNative;
            for (uint256 i = totalImplicitExecutions - 1; i >= 0; --i) {
                item = context
                    .expectations
                    .expectedImplicitPostExecutions[i]
                    .item;
                if (item.itemType == ItemType.NATIVE) {
                    foundNative = true;
                    break;
                }

                if (i == 0) {
                    break;
                }
            }

            if (!foundNative) {
                revert(
                    "FailureDetailsLib: no unspent native token item located with no returned native tokens"
                );
            }
        } else {
            if (totalImplicitExecutions > 2) {
                revert(
                    "FailureDetailsLib: not enough implicit executions for native token + unspent return"
                );
            }

            bool foundNative;
            for (uint256 i = totalImplicitExecutions - 1; i > 0; --i) {
                item = context
                    .expectations
                    .expectedImplicitPostExecutions[i - 1]
                    .item;

                if (item.itemType == ItemType.NATIVE) {
                    foundNative = true;
                    break;
                }
            }

            if (!foundNative) {
                revert(
                    "FailureDetailsLib: no unspent native token item located"
                );
            }
        }

        expectedRevertReason = abi.encodeWithSelector(
            errorSelector,
            context.executionState.recipient == address(0)
                ? context.executionState.caller
                : context.executionState.recipient,
            item.amount
        );
    }

    function details_unresolvedCriteria(
        FuzzTestContext memory /* context */,
        MutationState memory mutationState,
        bytes4 errorSelector
    ) internal pure returns (bytes memory expectedRevertReason) {
        CriteriaResolver memory resolver = mutationState
            .selectedCriteriaResolver;
        expectedRevertReason = abi.encodeWithSelector(
            errorSelector,
            resolver.orderIndex,
            resolver.index
        );
    }

    function errorString(
        string memory errorMessage
    )
        internal
        pure
        returns (
            function(FuzzTestContext memory, MutationState memory, bytes4)
                internal
                pure
                returns (bytes memory)
        )
    {
        if (
            keccak256(abi.encodePacked(errorMessage)) ==
            keccak256(abi.encodePacked("NOT_AUTHORIZED"))
        ) {
            return details_NotAuthorized;
        }

        revert("FailureDetailsLib: unsupported error string");
    }

    ////////////////////////////////////////////////////////////////////////////

    function failureDetails(
        FuzzTestContext memory context,
        Failure failure,
        IneligibilityFilter[] memory failuresAndFilters
    )
        internal
        view
        returns (
            string memory name,
            bytes4 mutationSelector,
            bytes memory revertReason,
            MutationState memory
        )
    {
        FailureDetails memory details = (
            declareFailureDetails()[uint256(failure)]
        );

        MutationState memory mutationState = context.deriveMutationContext(
            details.derivationMethod,
            failuresAndFilters.extractFirstFilterForFailure(failure)
        );

        return (
            details.name,
            details.mutationSelector,
            context.deriveRevertReason(
                mutationState,
                details.errorSelector,
                details.revertReasonDeriver
            ),
            mutationState
        );
    }
}<|MERGE_RESOLUTION|>--- conflicted
+++ resolved
@@ -316,13 +316,9 @@
                 MutationFilters.ineligibleWhenNotActiveTimeOrNotContractOrder
             );
 
-<<<<<<< HEAD
         failuresAndFilters[i++] = Failure
             .InvalidContractOrder_IncorrectMaximumSpent
-=======
-        failuresAndFilters[i++] = Failure.InvalidContractOrder_IncorrectMaximumSpent
             .and(Failure.InvalidContractOrder_ConsiderationAmountMismatch)
->>>>>>> ede38627
             .withOrder(
                 MutationFilters
                     .ineligibleWhenNotActiveTimeOrNotContractOrderOrNoConsideration
