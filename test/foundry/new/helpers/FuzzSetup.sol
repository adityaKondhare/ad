// SPDX-License-Identifier: MIT
pragma solidity ^0.8.17;

import { Test } from "forge-std/Test.sol";

import { ExecutionLib, ZoneParametersLib } from "seaport-sol/SeaportSol.sol";

import {
    AdvancedOrder,
    ConsiderationItem,
    Execution,
    OrderParameters,
    ReceivedItem,
    SpentItem
} from "seaport-sol/SeaportStructs.sol";

import { OrderDetails } from "seaport-sol/fulfillments/lib/Structs.sol";

import { ItemType, OrderType } from "seaport-sol/SeaportEnums.sol";

<<<<<<< HEAD
import { FuzzTestContext } from "./FuzzTestContextLib.sol";

import { CriteriaResolverHelper } from "./CriteriaResolverHelper.sol";

=======
>>>>>>> 3b4a7455
import {
    AmountDeriverHelper
} from "seaport-sol/lib/fulfillment/AmountDeriverHelper.sol";

import {
    HashCalldataContractOfferer
} from "../../../../contracts/test/HashCalldataContractOfferer.sol";

import { ExpectedEventsUtil } from "./event-utils/ExpectedEventsUtil.sol";

import { ExecutionsFlattener } from "./event-utils/ExecutionsFlattener.sol";

import { ExpectedBalances } from "./ExpectedBalances.sol";

import { dumpExecutions } from "./DebugUtil.sol";

import { FuzzChecks } from "./FuzzChecks.sol";

import { FuzzEngineLib } from "./FuzzEngineLib.sol";

import { FuzzHelpers } from "./FuzzHelpers.sol";

import { FuzzTestContext } from "./FuzzTestContextLib.sol";

interface TestERC20 {
    function mint(address to, uint256 amount) external;

    function increaseAllowance(address spender, uint256 amount) external;
}

interface TestERC721 {
    function mint(address to, uint256 tokenId) external;

    function approve(address to, uint256 tokenId) external;

    function getApproved(uint256 tokenId) external view returns (address);

    function setApprovalForAll(address operator, bool approved) external;
}

interface TestERC1155 {
    function mint(address to, uint256 tokenId, uint256 amount) external;

    function setApprovalForAll(address operator, bool approved) external;
}

library CheckHelpers {
    /**
     *  @dev Register a check to be run after the test is executed.
     *
     * @param context The test context.
     * @param check   The check to register.
     *
     * @return The updated test context.
     */
    function registerCheck(
        FuzzTestContext memory context,
        bytes4 check
    ) internal pure returns (FuzzTestContext memory) {
        bytes4[] memory checks = context.checks;
        bytes4[] memory newChecks = new bytes4[](checks.length + 1);
        for (uint256 i; i < checks.length; ++i) {
            newChecks[i] = checks[i];
        }
        newChecks[checks.length] = check;
        context.checks = newChecks;
        return context;
    }
}

/**
 *  @dev Setup functions perform the stateful setup steps necessary to run a
 *       FuzzEngine test, like minting test tokens and setting approvals.
 *       Currently, we also register checks in the setup step, but we might
 *       want to move this to a separate step. Setup happens after derivation,
 *       but before execution.
 */
abstract contract FuzzSetup is Test, AmountDeriverHelper {
    using CheckHelpers for FuzzTestContext;
    using FuzzEngineLib for FuzzTestContext;

    using FuzzHelpers for AdvancedOrder[];
    using ZoneParametersLib for AdvancedOrder[];

    using ExecutionLib for Execution;

    /**
     *  @dev Set up the zone params on a test context.
     *
     * @param context The test context.
     */
    function setUpZoneParameters(FuzzTestContext memory context) public view {
        // Get the expected zone calldata hashes for each order.
        bytes32[] memory calldataHashes = context
            .orders
            .getExpectedZoneCalldataHash(
                address(context.seaport),
                context.caller,
                context.criteriaResolvers,
                context.maximumFulfilled
            );

        // Provision the expected zone calldata hash array.
        bytes32[] memory expectedZoneCalldataHash = new bytes32[](
            context.orders.length
        );

        bool registerChecks;

        // Iterate over the orders and for each restricted order, set up the
        // expected zone calldata hash. If any of the orders is restricted,
        // flip the flag to register the hash validation check.
        for (uint256 i = 0; i < context.orders.length; ++i) {
            OrderParameters memory order = context.orders[i].parameters;
            if (
                context.expectedAvailableOrders[i] &&
                (order.orderType == OrderType.FULL_RESTRICTED ||
                    order.orderType == OrderType.PARTIAL_RESTRICTED)
            ) {
                registerChecks = true;
                expectedZoneCalldataHash[i] = calldataHashes[i];
            }
        }

        context.expectedZoneCalldataHash = expectedZoneCalldataHash;

        if (registerChecks) {
            context.registerCheck(
                FuzzChecks.check_validateOrderExpectedDataHash.selector
            );
        }
    }

    function setUpContractOfferers(FuzzTestContext memory context) public {
        bytes32[2][] memory contractOrderCalldataHashes = context
            .orders
            .getExpectedContractOffererCalldataHashes(
                address(context.seaport),
                context.caller
            );

        bytes32[2][]
            memory expectedContractOrderCalldataHashes = new bytes32[2][](
                context.orders.length
            );

        bool registerChecks;

        HashCalldataContractOfferer contractOfferer = new HashCalldataContractOfferer(
                address(context.seaport)
            );

        for (uint256 i = 0; i < context.orders.length; ++i) {
            OrderParameters memory order = context.orders[i].parameters;
            if (
                context.expectedAvailableOrders[i] &&
                order.orderType == OrderType.CONTRACT
            ) {
                registerChecks = true;
                expectedContractOrderCalldataHashes[i][
                    0
                ] = contractOrderCalldataHashes[i][0];
                expectedContractOrderCalldataHashes[i][
                    1
                ] = contractOrderCalldataHashes[i][1];

                order.offerer = address(contractOfferer);
            }
        }

        context
            .expectedContractOrderCalldataHashes = expectedContractOrderCalldataHashes;

        if (registerChecks) {
            context.registerCheck(
                FuzzChecks.check_contractOrderExpectedDataHashes.selector
            );
        }
    }

    /**
     *  @dev Set up the offer items on a test context.
     *
     * @param context The test context.
     */
    function setUpOfferItems(FuzzTestContext memory context) public {
        OrderDetails[] memory orderDetails = toOrderDetails(
            context.orders,
            context.criteriaResolvers
        );

        // Iterate over orders and mint/approve as necessary.
        for (uint256 i; i < orderDetails.length; ++i) {
            if (!context.expectedAvailableOrders[i]) continue;

            OrderDetails memory order = orderDetails[i];
            SpentItem[] memory items = order.offer;
            address offerer = order.offerer;
            address approveTo = _getApproveTo(context, order);
            for (uint256 j = 0; j < items.length; j++) {
                SpentItem memory item = items[j];

                if (item.itemType == ItemType.ERC20) {
                    TestERC20(item.token).mint(offerer, item.amount);
                    vm.prank(offerer);
                    TestERC20(item.token).increaseAllowance(
                        approveTo,
                        item.amount
                    );
                }

                if (item.itemType == ItemType.ERC721) {
                    TestERC721(item.token).mint(offerer, item.identifier);
                    vm.prank(offerer);
                    TestERC721(item.token).approve(approveTo, item.identifier);
                }

                if (item.itemType == ItemType.ERC1155) {
                    TestERC1155(item.token).mint(
                        offerer,
                        item.identifier,
                        item.amount
                    );
                    vm.prank(offerer);
                    TestERC1155(item.token).setApprovalForAll(approveTo, true);
                }
            }
        }
    }

    /**
     *  @dev Set up the consideration items on a test context.
     *
     * @param context The test context.
     */
    function setUpConsiderationItems(FuzzTestContext memory context) public {
        // Skip creating consideration items if we're calling a match function
        if (
            context.action() == context.seaport.matchAdvancedOrders.selector ||
            context.action() == context.seaport.matchOrders.selector
        ) return;

        // Special handling for basic orders that are bids; only first item
        // needs to be approved
        if (
            (context.action() == context.seaport.fulfillBasicOrder.selector ||
                context.action() ==
                context.seaport.fulfillBasicOrder_efficient_6GL6yc.selector) &&
            context.orders[0].parameters.offer[0].itemType == ItemType.ERC20
        ) {
            ConsiderationItem memory item = context
                .orders[0]
                .parameters
                .consideration[0];

            if (item.itemType == ItemType.ERC721) {
                TestERC721(item.token).mint(
                    context.caller,
                    item.identifierOrCriteria
                );
                vm.prank(context.caller);
                TestERC721(item.token).setApprovalForAll(
                    _getApproveTo(context),
                    true
                );
            } else {
                TestERC1155(item.token).mint(
                    context.caller,
                    item.identifierOrCriteria,
                    item.startAmount
                );
                vm.prank(context.caller);
                TestERC1155(item.token).setApprovalForAll(
                    _getApproveTo(context),
                    true
                );
            }

            return;
        }

        OrderDetails[] memory orderDetails = toOrderDetails(
            context.orders,
            context.criteriaResolvers
        );

        // Naive implementation for now
        // TODO: - If recipient is not caller, we need to mint everything
        //       - For matchOrders, we don't need to do any setup
        // Iterate over orders and mint/approve as necessary.
        for (uint256 i; i < orderDetails.length; ++i) {
            if (!context.expectedAvailableOrders[i]) continue;

            OrderDetails memory order = orderDetails[i];
            ReceivedItem[] memory items = order.consideration;

            address owner = context.caller;
            address approveTo = _getApproveTo(context);

            for (uint256 j = 0; j < items.length; j++) {
                ReceivedItem memory item = items[j];

                if (item.itemType == ItemType.ERC20) {
                    TestERC20(item.token).mint(owner, item.amount);
                    vm.prank(owner);
                    TestERC20(item.token).increaseAllowance(
                        approveTo,
                        item.amount
                    );
                }

                if (item.itemType == ItemType.ERC721) {
                    bool shouldMint = true;
                    if (
                        context.caller == context.recipient ||
                        context.recipient == address(0)
                    ) {
                        for (uint256 k; k < orderDetails.length; ++k) {
                            if (!context.expectedAvailableOrders[k]) continue;

                            SpentItem[] memory spentItems = orderDetails[k]
                                .offer;
                            for (uint256 l; l < spentItems.length; ++l) {
                                if (
                                    spentItems[l].itemType == ItemType.ERC721 &&
                                    spentItems[l].token == item.token &&
                                    spentItems[l].identifier == item.identifier
                                ) {
                                    shouldMint = false;
                                    break;
                                }
                            }
                            if (!shouldMint) break;
                        }
                    }
                    if (shouldMint) {
                        TestERC721(item.token).mint(owner, item.identifier);
                    }
                    vm.prank(owner);
                    TestERC721(item.token).setApprovalForAll(approveTo, true);
                }

                if (item.itemType == ItemType.ERC1155) {
                    TestERC1155(item.token).mint(
                        owner,
                        item.identifier,
                        item.amount
                    );
                    vm.prank(owner);
                    TestERC1155(item.token).setApprovalForAll(approveTo, true);
                }
            }
        }
    }

    function registerExpectedEventsAndBalances(
        FuzzTestContext memory context
    ) public {
        ExecutionsFlattener.flattenExecutions(context);
        context.registerCheck(FuzzChecks.check_expectedBalances.selector);
        ExpectedBalances balanceChecker = context.testHelpers.balanceChecker();

        // Note: fewer (or occcasionally greater) native tokens need to be
        // supplied when orders are unavailable; however, this is generally
        // not known at the time of submission. Consider adding a fuzz param
        // for supplying the minimum possible native token value.
        uint256 callValue = context.getNativeTokensToSupply();

        Execution[] memory _executions = context.allExpectedExecutions;
        Execution[] memory executions = _executions;

        if (callValue > 0) {
            address caller = context.caller;
            if (caller == address(0)) caller = address(this);
            address seaport = address(context.seaport);
            executions = new Execution[](_executions.length + 1);
            executions[0] = ExecutionLib.empty().withOfferer(caller);
            executions[0].item.amount = callValue;
            executions[0].item.recipient = payable(seaport);
            for (uint256 i; i < _executions.length; i++) {
                Execution memory execution = _executions[i].copy();
                executions[i + 1] = execution;
                if (execution.item.itemType == ItemType.NATIVE) {
                    execution.offerer = seaport;
                }
            }
        }

        try balanceChecker.addTransfers(executions) {} catch (
            bytes memory reason
        ) {
            context.allExpectedExecutions = executions;
            dumpExecutions(context);
            assembly {
                revert(add(reason, 32), mload(reason))
            }
        }
        context.registerCheck(FuzzChecks.check_executions.selector);
        ExpectedEventsUtil.setExpectedEventHashes(context);
        context.registerCheck(FuzzChecks.check_expectedEventsEmitted.selector);
        ExpectedEventsUtil.startRecordingLogs();
    }

    /**
     *  @dev Set up the checks that will always be run.
     *
     * @param context The test context.
     */
    function registerCommonChecks(FuzzTestContext memory context) public pure {
        context.registerCheck(FuzzChecks.check_orderStatusFullyFilled.selector);
    }

    /**
     *  @dev Set up the function-specific checks.
     *
     * @param context The test context.
     */
    function registerFunctionSpecificChecks(
        FuzzTestContext memory context
    ) public {
        bytes4 _action = context.action();
        if (_action == context.seaport.fulfillOrder.selector) {
            context.registerCheck(FuzzChecks.check_orderFulfilled.selector);
        } else if (_action == context.seaport.fulfillAdvancedOrder.selector) {
            context.registerCheck(FuzzChecks.check_orderFulfilled.selector);
        } else if (_action == context.seaport.fulfillBasicOrder.selector) {
            context.registerCheck(FuzzChecks.check_orderFulfilled.selector);
        } else if (
            _action ==
            context.seaport.fulfillBasicOrder_efficient_6GL6yc.selector
        ) {
            context.registerCheck(FuzzChecks.check_orderFulfilled.selector);
        } else if (_action == context.seaport.fulfillAvailableOrders.selector) {
            context.registerCheck(FuzzChecks.check_allOrdersFilled.selector);
        } else if (
            _action == context.seaport.fulfillAvailableAdvancedOrders.selector
        ) {
            context.registerCheck(FuzzChecks.check_allOrdersFilled.selector);
        } else if (_action == context.seaport.matchOrders.selector) {
            // Add match-specific checks
        } else if (_action == context.seaport.matchAdvancedOrders.selector) {
            // Add match-specific checks
        } else if (_action == context.seaport.cancel.selector) {
            context.registerCheck(FuzzChecks.check_orderCancelled.selector);
        } else if (_action == context.seaport.validate.selector) {
            context.registerCheck(FuzzChecks.check_orderValidated.selector);
        } else {
            revert("FuzzEngine: Action not implemented");
        }
    }

    /**
     *  @dev Get the address to approve to for a given test context.
     *
     * @param context The test context.
     */
    function _getApproveTo(
        FuzzTestContext memory context
    ) internal view returns (address) {
        if (context.fulfillerConduitKey == bytes32(0)) {
            return address(context.seaport);
        } else {
            (address conduit, bool exists) = context
                .conduitController
                .getConduit(context.fulfillerConduitKey);
            if (exists) {
                return conduit;
            } else {
                revert("FuzzSetup: Conduit not found");
            }
        }
    }

    /**
     *  @dev Get the address to approve to for a given test context and order.
     *
     * @param context The test context.
     * @param orderParams The order parameters.
     */
    function _getApproveTo(
        FuzzTestContext memory context,
        OrderParameters memory orderParams
    ) internal view returns (address) {
        if (orderParams.conduitKey == bytes32(0)) {
            return address(context.seaport);
        } else {
            (address conduit, bool exists) = context
                .conduitController
                .getConduit(orderParams.conduitKey);
            if (exists) {
                return conduit;
            } else {
                revert("FuzzSetup: Conduit not found");
            }
        }
    }

    /**
     *  @dev Get the address to approve to for a given test context and order.
     *
     * @param context The test context.
     * @param orderDetails The order details.
     */
    function _getApproveTo(
        FuzzTestContext memory context,
        OrderDetails memory orderDetails
    ) internal view returns (address) {
        if (orderDetails.conduitKey == bytes32(0)) {
            return address(context.seaport);
        } else {
            (address conduit, bool exists) = context
                .conduitController
                .getConduit(orderDetails.conduitKey);
            if (exists) {
                return conduit;
            } else {
                revert("FuzzSetup: Conduit not found");
            }
        }
    }
}<|MERGE_RESOLUTION|>--- conflicted
+++ resolved
@@ -18,13 +18,10 @@
 
 import { ItemType, OrderType } from "seaport-sol/SeaportEnums.sol";
 
-<<<<<<< HEAD
 import { FuzzTestContext } from "./FuzzTestContextLib.sol";
 
 import { CriteriaResolverHelper } from "./CriteriaResolverHelper.sol";
 
-=======
->>>>>>> 3b4a7455
 import {
     AmountDeriverHelper
 } from "seaport-sol/lib/fulfillment/AmountDeriverHelper.sol";
