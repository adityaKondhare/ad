// SPDX-License-Identifier: MIT
pragma solidity ^0.8.17;

import {
    AdvancedOrderLib,
    MatchComponent,
    OrderComponentsLib,
    OrderLib,
    OrderParametersLib
} from "seaport-sol/SeaportSol.sol";

import {
    AdvancedOrder,
    ConsiderationItem,
    Execution,
    OfferItem,
    Order,
    OrderComponents,
    OrderParameters,
    SpentItem,
    ReceivedItem
} from "seaport-sol/SeaportStructs.sol";

import { OrderDetails } from "seaport-sol/fulfillments/lib/Structs.sol";

import { ItemType, Side, OrderType } from "seaport-sol/SeaportEnums.sol";

import {
    _locateCurrentAmount,
    Family,
    FuzzHelpers,
    Structure
} from "./FuzzHelpers.sol";

import { FuzzTestContext } from "./FuzzTestContextLib.sol";

import { FuzzDerivers } from "./FuzzDerivers.sol";

import {
    FulfillmentGeneratorLib
} from "seaport-sol/fulfillments/lib/FulfillmentLib.sol";

/**
 * @notice Stateless helpers for FuzzEngine. The FuzzEngine uses functions in
 *         this library to select which Seaport action it should call.
 */
library FuzzEngineLib {
    using AdvancedOrderLib for AdvancedOrder;
    using AdvancedOrderLib for AdvancedOrder[];
    using OrderComponentsLib for OrderComponents;
    using OrderLib for Order;
    using OrderParametersLib for OrderParameters;
    using FulfillmentGeneratorLib for OrderDetails[];

    using FuzzHelpers for AdvancedOrder;
    using FuzzHelpers for AdvancedOrder[];
    using FuzzDerivers for FuzzTestContext;

    /**
     * @dev Select an available "action," i.e. "which Seaport function to call,"
     *      based on the orders in a given FuzzTestContext. Selects a random
     *      action using the context's fuzzParams.seed when multiple actions are
     *      available for the given order config.
     *
     * @param context A Fuzz test context.
     * @return bytes4 selector of a SeaportInterface function.
     */
    function action(
        FuzzTestContext memory context
    ) internal view returns (bytes4) {
        if (context.actionSelected) return context._action;
        bytes4[] memory _actions = actions(context);
        context.actionSelected = true;
        return (context._action = _actions[
            context.fuzzParams.seed % _actions.length
        ]);
    }

    /**
     * @dev Get the human-readable name of the selected action.
     *
     * @param context A Fuzz test context.
     * @return string name of the selected action.
     */
    function actionName(
        FuzzTestContext memory context
    ) internal view returns (string memory) {
        bytes4 selector = action(context);
        if (selector == 0xe7acab24) return "fulfillAdvancedOrder";
        if (selector == 0x87201b41) return "fulfillAvailableAdvancedOrders";
        if (selector == 0xed98a574) return "fulfillAvailableOrders";
        if (selector == 0xfb0f3ee1) return "fulfillBasicOrder";
        if (selector == 0x00000000) return "fulfillBasicOrder_efficient_6GL6yc";
        if (selector == 0xb3a34c4c) return "fulfillOrder";
        if (selector == 0xf2d12b12) return "matchAdvancedOrders";
        if (selector == 0xa8174404) return "matchOrders";

        revert("Unknown selector");
    }

<<<<<<< HEAD
=======
    function withDetectedRemainders(
        FuzzTestContext memory context
    ) internal pure returns (FuzzTestContext memory) {
        (, , MatchComponent[] memory remainders) = context
            .executionState
            .orderDetails
            .getMatchedFulfillments();

        context.executionState.hasRemainders = remainders.length != 0;

        return context;
    }

>>>>>>> 7493f022
    /**
     * @dev Get an array of all possible "actions," i.e. "which Seaport
     *      functions can we call," based on the generated orders in a given
     *      `FuzzTestContext`.
     *
     * @param context A Fuzz test context.
     * @return bytes4[] of SeaportInterface function selectors.
     */
    function actions(
        FuzzTestContext memory context
    ) internal view returns (bytes4[] memory) {
        Family family = context.executionState.orders.getFamily();

        bool invalidOfferItemsLocated = mustUseMatch(context);

        Structure structure = context.executionState.orders.getStructure(
            address(context.seaport)
        );

        bool hasUnavailable = context.executionState.maximumFulfilled <
            context.executionState.orders.length;
        for (
            uint256 i = 0;
            i < context.expectations.expectedAvailableOrders.length;
            ++i
        ) {
            if (!context.expectations.expectedAvailableOrders[i]) {
                hasUnavailable = true;
                break;
            }
        }

        if (hasUnavailable) {
            if (invalidOfferItemsLocated) {
                revert(
                    "FuzzEngineLib: invalid native token + unavailable combination"
                );
            }

            if (structure == Structure.ADVANCED) {
                bytes4[] memory selectors = new bytes4[](1);
                selectors[0] = context
                    .seaport
                    .fulfillAvailableAdvancedOrders
                    .selector;
                return selectors;
            } else {
                bytes4[] memory selectors = new bytes4[](2);
                selectors[0] = context.seaport.fulfillAvailableOrders.selector;
                selectors[1] = context
                    .seaport
                    .fulfillAvailableAdvancedOrders
                    .selector;
                return selectors;
            }
        }

        if (family == Family.SINGLE && !invalidOfferItemsLocated) {
            if (structure == Structure.BASIC) {
                bytes4[] memory selectors = new bytes4[](6);
                selectors[0] = context.seaport.fulfillOrder.selector;
                selectors[1] = context.seaport.fulfillAdvancedOrder.selector;
                selectors[2] = context.seaport.fulfillBasicOrder.selector;
                selectors[3] = context
                    .seaport
                    .fulfillBasicOrder_efficient_6GL6yc
                    .selector;
                selectors[4] = context.seaport.fulfillAvailableOrders.selector;
                selectors[5] = context
                    .seaport
                    .fulfillAvailableAdvancedOrders
                    .selector;
                return selectors;
            }

            if (structure == Structure.STANDARD) {
                bytes4[] memory selectors = new bytes4[](4);
                selectors[0] = context.seaport.fulfillOrder.selector;
                selectors[1] = context.seaport.fulfillAdvancedOrder.selector;
                selectors[2] = context.seaport.fulfillAvailableOrders.selector;
                selectors[3] = context
                    .seaport
                    .fulfillAvailableAdvancedOrders
                    .selector;
                return selectors;
            }

            if (structure == Structure.ADVANCED) {
                bytes4[] memory selectors = new bytes4[](2);
                selectors[0] = context.seaport.fulfillAdvancedOrder.selector;
                selectors[1] = context
                    .seaport
                    .fulfillAvailableAdvancedOrders
                    .selector;
                return selectors;
            }
        }

        bool cannotMatch = (context.executionState.hasRemainders ||
            hasUnavailable);

        if (cannotMatch && invalidOfferItemsLocated) {
            revert("FuzzEngineLib: cannot fulfill provided combined order");
        }

        if (cannotMatch) {
            if (structure == Structure.ADVANCED) {
                bytes4[] memory selectors = new bytes4[](1);
                selectors[0] = context
                    .seaport
                    .fulfillAvailableAdvancedOrders
                    .selector;
                return selectors;
            } else {
                bytes4[] memory selectors = new bytes4[](2);
                selectors[0] = context.seaport.fulfillAvailableOrders.selector;
                selectors[1] = context
                    .seaport
                    .fulfillAvailableAdvancedOrders
                    .selector;
                //selectors[2] = context.seaport.cancel.selector;
                //selectors[3] = context.seaport.validate.selector;
                return selectors;
            }
        } else if (invalidOfferItemsLocated) {
            if (structure == Structure.ADVANCED) {
                bytes4[] memory selectors = new bytes4[](1);
                selectors[0] = context.seaport.matchAdvancedOrders.selector;
                return selectors;
            } else {
                bytes4[] memory selectors = new bytes4[](2);
                selectors[0] = context.seaport.matchOrders.selector;
                selectors[1] = context.seaport.matchAdvancedOrders.selector;
                return selectors;
            }
        } else {
            if (structure == Structure.ADVANCED) {
                bytes4[] memory selectors = new bytes4[](2);
                selectors[0] = context
                    .seaport
                    .fulfillAvailableAdvancedOrders
                    .selector;
                selectors[1] = context.seaport.matchAdvancedOrders.selector;
                return selectors;
            } else {
                bytes4[] memory selectors = new bytes4[](4);
                selectors[0] = context.seaport.fulfillAvailableOrders.selector;
                selectors[1] = context
                    .seaport
                    .fulfillAvailableAdvancedOrders
                    .selector;
                selectors[2] = context.seaport.matchOrders.selector;
                selectors[3] = context.seaport.matchAdvancedOrders.selector;
                //selectors[4] = context.seaport.cancel.selector;
                //selectors[5] = context.seaport.validate.selector;
                return selectors;
            }
        }
    }

    /**
     * @dev Determine whether a matching function (either `matchOrders` or
     *      `matchAdvancedOrders`) will be selected, based on the given order
     *      configuration.
     *
     * @param context A Fuzz test context.
     * @return bool whether a matching function will be called.
     */
    function mustUseMatch(
        FuzzTestContext memory context
    ) internal pure returns (bool) {
        OrderDetails[] memory orders = context.executionState.orderDetails;

        for (uint256 i = 0; i < orders.length; ++i) {
            OrderDetails memory order = orders[i];

            if (order.isContract) {
                continue;
            }

            for (uint256 j = 0; j < order.offer.length; ++j) {
                if (order.offer[j].itemType == ItemType.NATIVE) {
                    return true;
                }
            }
        }

        if (context.executionState.caller == context.executionState.recipient) {
            return false;
        }

        for (uint256 i = 0; i < orders.length; ++i) {
            OrderDetails memory order = orders[i];

            for (uint256 j = 0; j < order.offer.length; ++j) {
                SpentItem memory item = order.offer[j];

                if (item.itemType != ItemType.ERC721) {
                    continue;
                }

                for (uint256 k = 0; k < orders.length; ++k) {
                    OrderDetails memory comparisonOrder = orders[k];
                    for (
                        uint256 l = 0;
                        l < comparisonOrder.consideration.length;
                        ++l
                    ) {
                        ReceivedItem memory considerationItem = comparisonOrder
                            .consideration[l];

                        if (
                            considerationItem.itemType == ItemType.ERC721 &&
                            considerationItem.identifier == item.identifier &&
                            considerationItem.token == item.token
                        ) {
                            return true;
                        }
                    }
                }
            }
        }

        return false;
    }

    /**
     * @dev Determine the amount of native tokens the caller must supply.
     *
     * @param context A Fuzz test context.
     * @return value The amount of native tokens to supply.
     * @return minimum The minimum amount of native tokens to supply.
     */
    function getNativeTokensToSupply(
        FuzzTestContext memory context
    ) internal returns (uint256 value, uint256 minimum) {
        bool isMatch = action(context) ==
            context.seaport.matchAdvancedOrders.selector ||
            action(context) == context.seaport.matchOrders.selector;

        uint256 valueToCreditBack = 0;

        for (
            uint256 i = 0;
            i < context.executionState.orderDetails.length;
            ++i
        ) {
            OrderDetails memory order = context.executionState.orderDetails[i];
            OrderParameters memory orderParams = context
                .executionState
                .previewedOrders[i]
                .parameters;

            if (isMatch) {
                for (uint256 j = 0; j < order.offer.length; ++j) {
                    SpentItem memory item = order.offer[j];

                    if (
                        item.itemType == ItemType.NATIVE &&
                        orderParams.orderType != OrderType.CONTRACT
                    ) {
                        value += item.amount;
                    }
                }
            } else {
                for (uint256 j = 0; j < order.offer.length; ++j) {
                    SpentItem memory item = order.offer[j];

                    if (item.itemType == ItemType.NATIVE) {
                        if (orderParams.orderType == OrderType.CONTRACT) {
                            valueToCreditBack += item.amount;
                        }
                        value += item.amount;
                    }
                }

                for (uint256 j = 0; j < order.consideration.length; ++j) {
                    ReceivedItem memory item = order.consideration[j];

                    if (item.itemType == ItemType.NATIVE) {
                        value += item.amount;
                    }
                }
            }
        }

        if (valueToCreditBack >= value) {
            value = 0;
        } else {
            value = value - valueToCreditBack;
        }

        minimum = getMinimumNativeTokensToSupply(context);

        if (minimum > value) {
            value = minimum;
        }
    }

    function getMinimumNativeTokensToSupply(
        FuzzTestContext memory context
    ) internal returns (uint256) {
        bytes4 _action = action(context);
        if (
            _action == context.seaport.fulfillBasicOrder.selector ||
            _action ==
            context.seaport.fulfillBasicOrder_efficient_6GL6yc.selector
        ) {
            // TODO: handle OOR orders or items just in case
            if (
                context.executionState.orderDetails[0].offer[0].itemType ==
                ItemType.ERC20
            ) {
                // Basic order bids cannot supply any native tokens
                return 0;
            }
        }

        uint256 hugeCallValue = uint256(type(uint128).max);
        (, , , uint256 nativeTokensReturned) = context.getDerivedExecutions(
            hugeCallValue
        );

        if (nativeTokensReturned > hugeCallValue) {
            return 0;
        }

        return hugeCallValue - nativeTokensReturned;
    }

    /**
     * @dev Determine whether or not an order configuration has remainders.
     */
    function withDetectedRemainders(
        FuzzTestContext memory context
    ) internal returns (FuzzTestContext memory) {
        (, , MatchComponent[] memory remainders) = context
            .testHelpers
            .getMatchedFulfillments(context.executionState.orderDetails);

        context.executionState.hasRemainders = remainders.length != 0;

        return context;
    }
}<|MERGE_RESOLUTION|>--- conflicted
+++ resolved
@@ -98,22 +98,6 @@
         revert("Unknown selector");
     }
 
-<<<<<<< HEAD
-=======
-    function withDetectedRemainders(
-        FuzzTestContext memory context
-    ) internal pure returns (FuzzTestContext memory) {
-        (, , MatchComponent[] memory remainders) = context
-            .executionState
-            .orderDetails
-            .getMatchedFulfillments();
-
-        context.executionState.hasRemainders = remainders.length != 0;
-
-        return context;
-    }
-
->>>>>>> 7493f022
     /**
      * @dev Get an array of all possible "actions," i.e. "which Seaport
      *      functions can we call," based on the generated orders in a given
@@ -449,10 +433,11 @@
      */
     function withDetectedRemainders(
         FuzzTestContext memory context
-    ) internal returns (FuzzTestContext memory) {
+    ) internal pure returns (FuzzTestContext memory) {
         (, , MatchComponent[] memory remainders) = context
-            .testHelpers
-            .getMatchedFulfillments(context.executionState.orderDetails);
+            .executionState
+            .orderDetails
+            .getMatchedFulfillments();
 
         context.executionState.hasRemainders = remainders.length != 0;
 
