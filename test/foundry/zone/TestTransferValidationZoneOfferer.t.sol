// SPDX-License-Identifier: MIT
pragma solidity ^0.8.17;

import { BaseOrderTest } from "../utils/BaseOrderTest.sol";

import {
    AdvancedOrder,
    ConsiderationItem,
    CriteriaResolver,
    Fulfillment,
    FulfillmentComponent,
    ItemType,
    SpentItem,
    OfferItem,
    Order,
    OrderComponents,
    OrderParameters,
    OrderType,
    ReceivedItem,
    ZoneParameters
} from "../../../contracts/lib/ConsiderationStructs.sol";

import { TestERC721Revert } from "../../../contracts/test/TestERC721Revert.sol";

import {
    ConsiderationInterface
} from "../../../contracts/interfaces/ConsiderationInterface.sol";

import { ZoneInterface } from "../../../contracts/interfaces/ZoneInterface.sol";

import {
    ContractOffererInterface
} from "../../../contracts/interfaces/ContractOffererInterface.sol";

import {
    ConsiderationItemLib,
    FulfillmentComponentLib,
    FulfillmentLib,
    OfferItemLib,
    OrderComponentsLib,
    OrderParametersLib,
    OrderLib,
    SeaportArrays,
    ZoneParametersLib
} from "../../../contracts/helpers/sol/lib/SeaportStructLib.sol";

import {
    TestTransferValidationZoneOfferer
} from "../../../contracts/test/TestTransferValidationZoneOfferer.sol";

import {
    TestCalldataHashContractOfferer
} from "../../../contracts/test/TestCalldataHashContractOfferer.sol";

import {
    FulfillAvailableHelper
} from "seaport-sol/fulfillments/available/FulfillAvailableHelper.sol";

import {
    MatchFulfillmentHelper
} from "seaport-sol/fulfillments/match/MatchFulfillmentHelper.sol";

import { TestZone } from "./impl/TestZone.sol";

contract TestTransferValidationZoneOffererTest is BaseOrderTest {
    using FulfillmentLib for Fulfillment;
    using FulfillmentComponentLib for FulfillmentComponent;
    using FulfillmentComponentLib for FulfillmentComponent[];
    using OfferItemLib for OfferItem;
    using OfferItemLib for OfferItem[];
    using ConsiderationItemLib for ConsiderationItem;
    using ConsiderationItemLib for ConsiderationItem[];
    using OrderComponentsLib for OrderComponents;
    using OrderParametersLib for OrderParameters;
    using OrderLib for Order;
    using OrderLib for Order[];
    using ZoneParametersLib for AdvancedOrder[];

    MatchFulfillmentHelper matchFulfillmentHelper;
    TestTransferValidationZoneOfferer zone;
    TestZone testZone;

    // constant strings for recalling struct lib defaults
    // ideally these live in a base test class
    string constant ONE_ETH = "one eth";
    string constant THREE_ERC20 = "three erc20";
    string constant SINGLE_721 = "single 721";
    string constant VALIDATION_ZONE = "validation zone";
    string constant CONTRACT_ORDER = "contract order";

    event TestPayloadHash(bytes32 dataHash);

    event DataHash(bytes32 dataHash);
    event GenerateOrderDataHash(bytes32 dataHash);
    event RatifyOrderDataHash(bytes32 dataHash);

    function setUp() public virtual override {
        super.setUp();
        matchFulfillmentHelper = new MatchFulfillmentHelper();
        zone = new TestTransferValidationZoneOfferer(address(0));
        testZone = new TestZone();

        // create a default considerationItem for one ether;
        // note that it does not have recipient set
        ConsiderationItemLib
        .empty()
        .withItemType(ItemType.NATIVE)
        .withToken(address(0)) // not strictly necessary
            .withStartAmount(1 ether)
            .withEndAmount(1 ether)
            .withIdentifierOrCriteria(0)
            .saveDefault(ONE_ETH); // not strictly necessary

        // create a default offerItem for one ether;
        // note that it does not have recipient set
        OfferItemLib
        .empty()
        .withItemType(ItemType.NATIVE)
        .withToken(address(0)) // not strictly necessary
            .withStartAmount(1 ether)
            .withEndAmount(1 ether)
            .withIdentifierOrCriteria(0)
            .saveDefault(ONE_ETH); // not strictly necessary

        // create a default consideration for a single 721;
        // note that it does not have recipient, token or
        // identifier set
        ConsiderationItemLib
            .empty()
            .withItemType(ItemType.ERC721)
            .withStartAmount(1)
            .withEndAmount(1)
            .saveDefault(SINGLE_721);

        // create a default considerationItem for three erc20;
        // note that it does not have recipient set
        ConsiderationItemLib
            .empty()
            .withItemType(ItemType.ERC20)
            .withStartAmount(3 ether)
            .withEndAmount(3 ether)
            .withIdentifierOrCriteria(0)
            .saveDefault(THREE_ERC20); // not strictly necessary

        // create a default offerItem for a single 721;
        // note that it does not have token or identifier set
        OfferItemLib
            .empty()
            .withItemType(ItemType.ERC721)
            .withStartAmount(1)
            .withEndAmount(1)
            .saveDefault(SINGLE_721);

        OrderComponentsLib
        .empty()
        .withOfferer(offerer1.addr)
        .withZone(address(zone))
        // fill in offer later
        // fill in consideration later
        .withOrderType(OrderType.FULL_RESTRICTED)
        .withStartTime(block.timestamp)
        .withEndTime(block.timestamp + 1)
        .withZoneHash(bytes32(0)) // not strictly necessary
            .withSalt(0)
            .withConduitKey(conduitKeyOne)
            .saveDefault(VALIDATION_ZONE);
        // fill in counter later

        // create a default orderComponents for a contract order
        OrderComponentsLib
        .empty()
        .withOrderType(OrderType.CONTRACT)
        .withStartTime(block.timestamp)
        .withEndTime(block.timestamp + 1)
        .withZoneHash(bytes32(0)) // not strictly necessary
            .withSalt(0)
            .withConduitKey(conduitKeyOne)
            .saveDefault(CONTRACT_ORDER);
    }

    struct Context {
        ConsiderationInterface seaport;
    }

    function test(
        function(Context memory) external fn,
        Context memory context
    ) internal {
        try fn(context) {
            fail("Expected revert");
        } catch (bytes memory reason) {
            assertPass(reason);
        }
    }

    function testExecFulfillAvailableAdvancedOrdersWithConduitAndERC20()
        public
    {
        prepareFulfillAvailableAdvancedOrdersWithConduitAndERC20();
        test(
            this.execFulfillAvailableAdvancedOrdersWithConduitAndERC20,
            Context({ seaport: consideration })
        );
        test(
            this.execFulfillAvailableAdvancedOrdersWithConduitAndERC20,
            Context({ seaport: referenceConsideration })
        );
    }

    function prepareFulfillAvailableAdvancedOrdersWithConduitAndERC20()
        internal
    {
        test721_1.mint(offerer1.addr, 42);
        test721_1.mint(offerer1.addr, 43);
    }

    function execFulfillAvailableAdvancedOrdersWithConduitAndERC20(
        Context memory context
    ) external stateless {
        // Set up an NFT recipient.
        address considerationRecipientAddress = makeAddr(
            "considerationRecipientAddress"
        );

        // This instance of the zone expects bob to be the recipient of all
        // spent items (the ERC721s).
        TestTransferValidationZoneOfferer transferValidationZone = new TestTransferValidationZoneOfferer(
                address(bob)
            );

        // Set up variables we'll use below the following block.
        OrderComponents memory orderComponentsOne;
        OrderComponents memory orderComponentsTwo;
        AdvancedOrder[] memory advancedOrders;

        // Create a block to deal with stack depth issues.
        {
            // Create the offer items for the first order.
            OfferItem[] memory offerItemsOne = SeaportArrays.OfferItems(
                OfferItemLib
                    .fromDefault(SINGLE_721)
                    .withToken(address(test721_1))
                    .withIdentifierOrCriteria(42)
            );

            // Create the consideration items for the first order.
            ConsiderationItem[] memory considerationItemsOne = SeaportArrays
                .ConsiderationItems(
                    ConsiderationItemLib
                        .fromDefault(THREE_ERC20)
                        .withToken(address(token1))
                        .withRecipient(considerationRecipientAddress)
                );

            // Create the order components for the first order.
            orderComponentsOne = OrderComponentsLib
                .fromDefault(VALIDATION_ZONE)
                .withOffer(offerItemsOne)
                .withConsideration(considerationItemsOne)
                .withZone(address(transferValidationZone));

            // Create the offer items for the second order.
            OfferItem[] memory offerItemsTwo = SeaportArrays.OfferItems(
                OfferItemLib
                    .fromDefault(SINGLE_721)
                    .withToken(address(test721_1))
                    .withIdentifierOrCriteria(43)
            );

            // Create the order components for the second order using the same
            // consideration items as the first order.
            orderComponentsTwo = OrderComponentsLib
                .fromDefault(VALIDATION_ZONE)
                .withOffer(offerItemsTwo)
                .withConsideration(considerationItemsOne)
                .withZone(address(transferValidationZone));

            // Create the orders.
            Order[] memory orders = _buildOrders(
                context,
                SeaportArrays.OrderComponentsArray(
                    orderComponentsOne,
                    orderComponentsTwo
                ),
                offerer1.key
            );

            // Convert the orders to advanced orders.
            advancedOrders = SeaportArrays.AdvancedOrders(
                orders[0].toAdvancedOrder(1, 1, ""),
                orders[1].toAdvancedOrder(1, 1, "")
            );
        }

        (
            FulfillmentComponent[][] memory offerFulfillments,
            FulfillmentComponent[][] memory considerationFulfillments
        ) = fulfill.getAggregatedFulfillmentComponents(advancedOrders);

        // Create the empty criteria resolvers.
        CriteriaResolver[] memory criteriaResolvers;

        // Expect this to revert because the zone is set up to expect bob to be
        // the recipient of all spent items.
        vm.expectRevert(
            abi.encodeWithSignature(
                "InvalidOwner(address,address,address,uint256)",
                address(bob),
                address(this),
                address(test721_1),
                42
            )
        );
        context.seaport.fulfillAvailableAdvancedOrders({
            advancedOrders: advancedOrders,
            criteriaResolvers: criteriaResolvers,
            offerFulfillments: offerFulfillments,
            considerationFulfillments: considerationFulfillments,
            fulfillerConduitKey: bytes32(conduitKeyOne),
            recipient: address(this),
            maximumFulfilled: 2
        });

        // Make the call to Seaport.
        context.seaport.fulfillAvailableAdvancedOrders({
            advancedOrders: advancedOrders,
            criteriaResolvers: criteriaResolvers,
            offerFulfillments: offerFulfillments,
            considerationFulfillments: considerationFulfillments,
            fulfillerConduitKey: bytes32(conduitKeyOne),
            recipient: address(bob),
            maximumFulfilled: 2
        });

        assertTrue(transferValidationZone.called());
        assertTrue(transferValidationZone.callCount() == 2);
    }

    function testExecFulfillAvailableAdvancedOrdersWithConduitAndERC20SkipLast()
        public
    {
        prepareFulfillAvailableAdvancedOrdersWithConduitAndERC20SkipLast();
        test(
            this.execFulfillAvailableAdvancedOrdersWithConduitAndERC20SkipLast,
            Context({ seaport: consideration })
        );
        test(
            this.execFulfillAvailableAdvancedOrdersWithConduitAndERC20SkipLast,
            Context({ seaport: referenceConsideration })
        );
    }

    function prepareFulfillAvailableAdvancedOrdersWithConduitAndERC20SkipLast()
        internal
    {
        test721_1.mint(offerer1.addr, 42);
        test721_1.mint(offerer1.addr, 43);
    }

    function execFulfillAvailableAdvancedOrdersWithConduitAndERC20SkipLast(
        Context memory context
    ) external stateless {
        // Set up an NFT recipient.
        address considerationRecipientAddress = makeAddr(
            "considerationRecipientAddress"
        );

        // This instance of the zone expects bob to be the recipient of all
        // spent items (the ERC721s).
        TestTransferValidationZoneOfferer transferValidationZone = new TestTransferValidationZoneOfferer(
                address(0)
            );

        // Set up variables we'll use below the following block.
        OrderComponents memory orderComponentsOne;
        OrderComponents memory orderComponentsTwo;
        AdvancedOrder[] memory advancedOrders;

        // Create a block to deal with stack depth issues.
        {
            // Create the offer items for the first order.
            OfferItem[] memory offerItemsOne = SeaportArrays.OfferItems(
                OfferItemLib
                    .fromDefault(SINGLE_721)
                    .withToken(address(test721_1))
                    .withIdentifierOrCriteria(42)
            );

            // Create the consideration items for the first order.
            ConsiderationItem[] memory considerationItemsOne = SeaportArrays
                .ConsiderationItems(
                    ConsiderationItemLib
                        .fromDefault(THREE_ERC20)
                        .withToken(address(token1))
                        .withRecipient(considerationRecipientAddress),
                    ConsiderationItemLib
                        .fromDefault(THREE_ERC20)
                        .withToken(address(token1))
                        .withStartAmount(5 ether)
                        .withEndAmount(5 ether)
                        .withRecipient(considerationRecipientAddress)
                );

            // Create the order components for the first order.
            orderComponentsOne = OrderComponentsLib
                .fromDefault(VALIDATION_ZONE)
                .withOffer(offerItemsOne)
                .withConsideration(considerationItemsOne)
                .withZone(address(transferValidationZone));

            // Create the offer items for the second order.
            OfferItem[] memory offerItemsTwo = SeaportArrays.OfferItems(
                OfferItemLib
                    .fromDefault(SINGLE_721)
                    .withToken(address(test721_1))
                    .withIdentifierOrCriteria(43)
            );

            // Create the consideration items for the second order.
            ConsiderationItem[] memory considerationItemsTwo = SeaportArrays
                .ConsiderationItems(
                    ConsiderationItemLib
                        .fromDefault(THREE_ERC20)
                        .withToken(address(token1))
                        .withStartAmount(7 ether)
                        .withEndAmount(7 ether)
                        .withRecipient(considerationRecipientAddress),
                    ConsiderationItemLib
                        .fromDefault(THREE_ERC20)
                        .withToken(address(token1))
                        .withStartAmount(9 ether)
                        .withEndAmount(9 ether)
                        .withRecipient(considerationRecipientAddress)
                );

            // Create the order components for the second order using the same
            // consideration items as the first order.
            orderComponentsTwo = OrderComponentsLib
                .fromDefault(VALIDATION_ZONE)
                .withOffer(offerItemsTwo)
                .withConsideration(considerationItemsTwo)
                .withZone(address(transferValidationZone));

            // Create the orders.
            Order[] memory orders = _buildOrders(
                context,
                SeaportArrays.OrderComponentsArray(
                    orderComponentsOne,
                    orderComponentsTwo
                ),
                offerer1.key
            );

            // Convert the orders to advanced orders.
            advancedOrders = SeaportArrays.AdvancedOrders(
                orders[0].toAdvancedOrder(1, 1, ""),
                orders[1].toAdvancedOrder(1, 1, "")
            );
        }

        (
            FulfillmentComponent[][] memory offerFulfillments,
            FulfillmentComponent[][] memory considerationFulfillments
        ) = fulfill.getAggregatedFulfillmentComponents(advancedOrders);

        // Create the empty criteria resolvers.
        CriteriaResolver[] memory criteriaResolvers;

        // Make the call to Seaport.
        context.seaport.fulfillAvailableAdvancedOrders({
            advancedOrders: advancedOrders,
            criteriaResolvers: criteriaResolvers,
            offerFulfillments: offerFulfillments,
            considerationFulfillments: considerationFulfillments,
            fulfillerConduitKey: bytes32(conduitKeyOne),
            recipient: address(0),
            maximumFulfilled: advancedOrders.length - 1
        });
    }

    function testExecFulfillAvailableAdvancedOrdersWithConduitAndERC20Collision()
        public
    {
        prepareFulfillAvailableAdvancedOrdersWithConduitAndERC20Collision();
        test(
            this.execFulfillAvailableAdvancedOrdersWithConduitAndERC20Collision,
            Context({ seaport: consideration })
        );
        test(
            this.execFulfillAvailableAdvancedOrdersWithConduitAndERC20Collision,
            Context({ seaport: referenceConsideration })
        );
    }

    function prepareFulfillAvailableAdvancedOrdersWithConduitAndERC20Collision()
        internal
    {
        test721_1.mint(offerer1.addr, 42);
        test721_1.mint(offerer1.addr, 43);
    }

    function execFulfillAvailableAdvancedOrdersWithConduitAndERC20Collision(
        Context memory context
    ) external stateless {
        string memory stranger = "stranger";
        address strangerAddress = makeAddr(stranger);
        uint256 strangerAddressUint = uint256(
            uint160(address(strangerAddress))
        );

        // Make sure the fulfiller has enough to cover the consideration.
        token1.mint(address(this), strangerAddressUint);

        // Make the stranger rich enough that the balance check passes.
        token1.mint(strangerAddress, strangerAddressUint);

        // This instance of the zone expects offerer1 to be the recipient of all
        // spent items (the ERC721s). This permits bypassing the ERC721 transfer
        // checks, which would otherwise block the consideration transfer
        // checks, which is the target to tinker with.
        TestTransferValidationZoneOfferer transferValidationZone = new TestTransferValidationZoneOfferer(
                address(offerer1.addr)
            );

        // Set up variables we'll use below the following block.
        OrderComponents memory orderComponentsOne;
        OrderComponents memory orderComponentsTwo;
        AdvancedOrder[] memory advancedOrders;
        FulfillmentComponent[][] memory offerFulfillments;
        FulfillmentComponent[][] memory considerationFulfillments;

        // Create a block to deal with stack depth issues.
        {
            // Create the offer items for the first order.
            OfferItem[] memory offerItemsOne = SeaportArrays.OfferItems(
                OfferItemLib
                    .fromDefault(SINGLE_721)
                    .withToken(address(test721_1))
                    .withIdentifierOrCriteria(42)
            );

            // Create the consideration items for the first order.
            ConsiderationItem[] memory considerationItemsOne = SeaportArrays
                .ConsiderationItems(
                    ConsiderationItemLib
                        .fromDefault(THREE_ERC20)
                        .withToken(address(token1))
                        .withStartAmount(10)
                        .withEndAmount(10)
                        .withRecipient(payable(offerer1.addr))
                );

            // Create the order components for the first order.
            orderComponentsOne = OrderComponentsLib
                .fromDefault(VALIDATION_ZONE)
                .withOffer(offerItemsOne)
                .withConsideration(considerationItemsOne)
                .withZone(address(transferValidationZone));

            // Create the offer items for the second order.
            OfferItem[] memory offerItemsTwo = SeaportArrays.OfferItems(
                OfferItemLib
                    .fromDefault(SINGLE_721)
                    .withToken(address(test721_1))
                    .withIdentifierOrCriteria(43)
            );

            // Create the order components for the second order using the same
            // consideration items as the first order.
            orderComponentsTwo = OrderComponentsLib
                .fromDefault(VALIDATION_ZONE)
                .withOffer(offerItemsTwo)
                .withConsideration(considerationItemsOne)
                .withZone(address(transferValidationZone));

            // Create the orders.
            Order[] memory orders = _buildOrders(
                context,
                SeaportArrays.OrderComponentsArray(
                    orderComponentsOne,
                    orderComponentsTwo
                ),
                offerer1.key
            );

            // Convert the orders to advanced orders.
            advancedOrders = SeaportArrays.AdvancedOrders(
                orders[0].toAdvancedOrder(1, 1, ""),
                orders[1].toAdvancedOrder(1, 1, "")
            );

<<<<<<< HEAD
            (
                offerFulfillments,
                considerationFulfillments
            ) = FulfillAvailableHelper.getAggregatedFulfillmentComponents(
                advancedOrders
            );
        }
        uint256 offerer1Counter = context.seaport.getCounter(offerer1.addr);
=======
        (
            FulfillmentComponent[][] memory offerFulfillments,
            FulfillmentComponent[][] memory considerationFulfillments
        ) = fulfill.getAggregatedFulfillmentComponents(advancedOrders);
>>>>>>> 6a2b6dd2

        ZoneParameters[] memory zoneParameters = advancedOrders
            .getZoneParameters(address(this), offerer1Counter, context.seaport);

        bytes32[] memory payloadHashes = new bytes32[](zoneParameters.length);
        for (uint256 i = 0; i < zoneParameters.length; i++) {
            payloadHashes[i] = keccak256(
                abi.encodeCall(ZoneInterface.validateOrder, (zoneParameters[i]))
            );
            emit TestPayloadHash(payloadHashes[i]);
            vm.expectEmit(true, false, false, true);
            emit DataHash(payloadHashes[i]);
        }

        // Make the call to Seaport.
        context.seaport.fulfillAvailableAdvancedOrders({
            advancedOrders: advancedOrders,
            criteriaResolvers: new CriteriaResolver[](0),
            offerFulfillments: offerFulfillments,
            considerationFulfillments: considerationFulfillments,
            fulfillerConduitKey: bytes32(conduitKeyOne),
            recipient: address(offerer1.addr),
            maximumFulfilled: advancedOrders.length
        });
    }

    function testExecFulfillAvailableAdvancedOrdersWithConduitAndERC20SkipMultiple()
        public
    {
        prepareFulfillAvailableAdvancedOrdersWithConduitAndERC20SkipMultiple();
        test(
            this
                .execFulfillAvailableAdvancedOrdersWithConduitAndERC20SkipMultiple,
            Context({ seaport: consideration })
        );
        // test(
        //     this
        //         .execFulfillAvailableAdvancedOrdersWithConduitAndERC20SkipMultiple,
        //     Context({ seaport: referenceConsideration })
        // );
    }

    function prepareFulfillAvailableAdvancedOrdersWithConduitAndERC20SkipMultiple()
        internal
    {
        test721_1.mint(offerer1.addr, 42);
        test721_1.mint(offerer1.addr, 43);
        test721_1.mint(offerer1.addr, 44);
    }

    function execFulfillAvailableAdvancedOrdersWithConduitAndERC20SkipMultiple(
        Context memory context
    ) external stateless {
        // The idea here is to fulfill one, skinny through a second using the
        // collision trick, and then see what happens on the third.

        string memory stranger = "stranger";
        address strangerAddress = makeAddr(stranger);
        uint256 strangerAddressUint = uint256(
            uint160(address(strangerAddress))
        );

        // Make sure the fulfiller has enough to cover the consideration.
        token1.mint(address(this), strangerAddressUint * 3);

        // Make the stranger rich enough that the balance check passes.
        token1.mint(strangerAddress, strangerAddressUint);

        // This instance of the zone expects offerer1 to be the recipient of all
        // spent items (the ERC721s). This permits bypassing the ERC721 transfer
        // checks, which would otherwise block the consideration transfer
        // checks, which the the target to tinker with.
        TestTransferValidationZoneOfferer transferValidationZone = new TestTransferValidationZoneOfferer(
                address(offerer1.addr)
            );

        // Set up variables we'll use below the following block.
        OrderComponents memory orderComponentsOne;
        OrderComponents memory orderComponentsTwo;
        OrderComponents memory orderComponentsThree;
        AdvancedOrder[] memory advancedOrders;
        OfferItem[] memory offerItems;
        ConsiderationItem[] memory considerationItems;

        // Create a block to deal with stack depth issues.
        {
            // Create the offer items for the first order.
            offerItems = SeaportArrays.OfferItems(
                OfferItemLib
                    .fromDefault(SINGLE_721)
                    .withToken(address(test721_1))
                    .withIdentifierOrCriteria(42)
            );

            // Create the consideration items for the first order.
            considerationItems = SeaportArrays.ConsiderationItems(
                ConsiderationItemLib
                    .fromDefault(THREE_ERC20)
                    .withToken(address(token1))
                    .withStartAmount(1 ether)
                    .withEndAmount(1 ether)
                    .withRecipient(payable(offerer1.addr))
            );

            // Create the order components for the first order.
            orderComponentsOne = OrderComponentsLib
                .fromDefault(VALIDATION_ZONE)
                .withOffer(offerItems)
                .withConsideration(considerationItems)
                .withZone(address(transferValidationZone));

            // Create the offer items for the second order.
            offerItems = SeaportArrays.OfferItems(
                OfferItemLib
                    .fromDefault(SINGLE_721)
                    .withToken(address(test721_1))
                    .withIdentifierOrCriteria(43)
            );

            // Create the consideration items for the first order.
            considerationItems = SeaportArrays.ConsiderationItems(
                ConsiderationItemLib
                    .fromDefault(THREE_ERC20)
                    .withToken(address(token1))
                    .withStartAmount(strangerAddressUint)
                    .withEndAmount(strangerAddressUint)
                    .withRecipient(payable(offerer1.addr))
            );

            // Create the order components for the second order.
            orderComponentsTwo = OrderComponentsLib
                .fromDefault(VALIDATION_ZONE)
                .withOffer(offerItems)
                .withConsideration(considerationItems)
                .withZone(address(transferValidationZone));

            // Create the offer items for the third order.
            offerItems = SeaportArrays.OfferItems(
                OfferItemLib
                    .fromDefault(SINGLE_721)
                    .withToken(address(test721_1))
                    .withIdentifierOrCriteria(44)
            );

            // Create the consideration items for the third order.
            considerationItems = SeaportArrays.ConsiderationItems(
                ConsiderationItemLib
                    .fromDefault(THREE_ERC20)
                    .withToken(address(token1))
                    .withStartAmount(3 ether)
                    .withEndAmount(3 ether)
                    .withRecipient(payable(offerer1.addr)) // Not necessary, but explicit
            );

            // Create the order components for the third order.
            orderComponentsTwo = OrderComponentsLib
                .fromDefault(VALIDATION_ZONE)
                .withOffer(offerItems)
                .withConsideration(considerationItems)
                .withZone(address(transferValidationZone));

            // Create the orders.
            Order[] memory orders = _buildOrders(
                context,
                SeaportArrays.OrderComponentsArray(
                    orderComponentsOne,
                    orderComponentsTwo,
                    orderComponentsThree
                ),
                offerer1.key
            );

            // Convert the orders to advanced orders.
            advancedOrders = SeaportArrays.AdvancedOrders(
                orders[0].toAdvancedOrder(1, 1, ""),
                orders[1].toAdvancedOrder(1, 1, ""),
                orders[2].toAdvancedOrder(1, 1, "")
            );
        }

        (
            FulfillmentComponent[][] memory offerFulfillments,
            FulfillmentComponent[][] memory considerationFulfillments
        ) = fulfill.getAggregatedFulfillmentComponents(advancedOrders);

        // Create the empty criteria resolvers.
        CriteriaResolver[] memory criteriaResolvers;

        // Should not revert.
        context.seaport.fulfillAvailableAdvancedOrders({
            advancedOrders: advancedOrders,
            criteriaResolvers: criteriaResolvers,
            offerFulfillments: offerFulfillments,
            considerationFulfillments: considerationFulfillments,
            fulfillerConduitKey: bytes32(conduitKeyOne),
            recipient: offerer1.addr,
            maximumFulfilled: advancedOrders.length - 2
        });
    }

    function testFulfillAvailableAdvancedOrdersWithConduitNativeAndERC20()
        public
    {
        prepareFulfillAvailableAdvancedOrdersWithConduitNativeAndERC20();

        test(
            this.execFulfillAvailableAdvancedOrdersWithConduitNativeAndERC20,
            Context({ seaport: consideration })
        );
        // test(
        //     this.execFulfillAvailableAdvancedOrdersWithConduitNativeAndERC20,
        //     Context({ seaport: referenceConsideration })
        // );
    }

    function prepareFulfillAvailableAdvancedOrdersWithConduitNativeAndERC20()
        internal
    {
        test721_1.mint(offerer1.addr, 42);
        test721_1.mint(offerer1.addr, 43);
    }

    function execFulfillAvailableAdvancedOrdersWithConduitNativeAndERC20(
        Context memory context
    ) external stateless {
        // Set up an NFT recipient.
        address considerationRecipientAddress = makeAddr(
            "considerationRecipientAddress"
        );

        // This instance of the zone expects the fulfiller to be the recipient
        // recipient of all spent items.
        TestTransferValidationZoneOfferer transferValidationZone = new TestTransferValidationZoneOfferer(
                address(0)
            );

        // Set up variables we'll use below the following block.
        OrderComponents memory orderComponentsOne;
        OrderComponents memory orderComponentsTwo;
        AdvancedOrder[] memory advancedOrders;

        // Create a block to deal with stack depth issues.
        {
            // Create the offer items for the first order.
            OfferItem[] memory offerItemsOne = SeaportArrays.OfferItems(
                OfferItemLib
                    .fromDefault(SINGLE_721)
                    .withToken(address(test721_1))
                    .withIdentifierOrCriteria(42)
            );

            // Create the consideration items for the first order.
            ConsiderationItem[] memory considerationItemsOne = SeaportArrays
                .ConsiderationItems(
                    ConsiderationItemLib.fromDefault(ONE_ETH).withRecipient(
                        considerationRecipientAddress
                    ),
                    ConsiderationItemLib
                        .fromDefault(THREE_ERC20)
                        .withToken(address(token1))
                        .withRecipient(considerationRecipientAddress)
                );

            // Create the order components for the first order.
            orderComponentsOne = OrderComponentsLib
                .fromDefault(VALIDATION_ZONE)
                .withOffer(offerItemsOne)
                .withConsideration(considerationItemsOne)
                .withZone(address(transferValidationZone));

            // Create the offer items for the second order.
            OfferItem[] memory offerItemsTwo = SeaportArrays.OfferItems(
                OfferItemLib
                    .fromDefault(SINGLE_721)
                    .withToken(address(test721_1))
                    .withIdentifierOrCriteria(43)
            );

            // Create the order components for the second order.
            orderComponentsTwo = OrderComponentsLib
                .fromDefault(VALIDATION_ZONE)
                .withOffer(offerItemsTwo)
                .withConsideration(considerationItemsOne)
                .withZone(address(transferValidationZone));

            // Create the orders.
            Order[] memory orders = _buildOrders(
                context,
                SeaportArrays.OrderComponentsArray(
                    orderComponentsOne,
                    orderComponentsTwo
                ),
                offerer1.key
            );

            // Convert the orders to advanced orders.
            advancedOrders = SeaportArrays.AdvancedOrders(
                orders[0].toAdvancedOrder(1, 1, ""),
                orders[1].toAdvancedOrder(1, 1, "")
            );
        }

        (
            FulfillmentComponent[][] memory offerFulfillments,
            FulfillmentComponent[][] memory considerationFulfillments
        ) = fulfill.getAggregatedFulfillmentComponents(advancedOrders);

        // Create the empty criteria resolvers.
        CriteriaResolver[] memory criteriaResolvers;

        // bytes memory data = abi.encodeWithSignature(
        //     "fulfillAvailableAdvancedOrders(((address,address,(uint256,address,uint256,uint256,uint256)[],(uint256,address,uint256,uint256,uint256,address)[],uint256,uint256,bytes32,uint256,bytes32,uint256),uint120,uint120,bytes,bytes)[],(uint256,uint256,uint256,uint256,bytes32[])[],(uint256,uint256)[][],(uint256,uint256)[][],bytes32,address,uint256)",
        //     advancedOrders,
        //     criteriaResolvers,
        //     offerFulfillments,
        //     considerationFulfillments,
        //     bytes32(conduitKeyOne),
        //     address(0),
        //     2
        // );

        // bytes32 dataHash = keccak256(data);

        // transferValidationZone.registerExpectedDataHash(dataHash);

        // vm.expectEmit(
        //     false,
        //     false,
        //     false,
        //     true,
        //     address(transferValidationZone)
        // );
        // emit DataHash(dataHash);
        // Make the call to Seaport.
        context.seaport.fulfillAvailableAdvancedOrders{ value: 3 ether }({
            advancedOrders: advancedOrders,
            criteriaResolvers: criteriaResolvers,
            offerFulfillments: offerFulfillments,
            considerationFulfillments: considerationFulfillments,
            fulfillerConduitKey: bytes32(conduitKeyOne),
            recipient: address(0),
            maximumFulfilled: 2
        });
    }

    function testAggregate() public {
        prepareAggregate();

        test(this.execAggregate, Context({ seaport: consideration }));
        test(this.execAggregate, Context({ seaport: referenceConsideration }));
    }

    ///@dev prepare aggregate test by minting tokens to offerer1
    function prepareAggregate() internal {
        test721_1.mint(offerer1.addr, 1);
        test721_2.mint(offerer1.addr, 1);
    }

    function execAggregate(Context memory context) external stateless {
        (
            Order[] memory orders,
            FulfillmentComponent[][] memory offerFulfillments,
            FulfillmentComponent[][] memory considerationFulfillments,
            bytes32 conduitKey,
            uint256 numOrders
        ) = _buildFulfillmentData(context);

        context.seaport.fulfillAvailableOrders{ value: 2 ether }({
            orders: orders,
            offerFulfillments: offerFulfillments,
            considerationFulfillments: considerationFulfillments,
            fulfillerConduitKey: conduitKey,
            maximumFulfilled: numOrders
        });
    }

    function testMatchContractOrdersWithConduit() public {
        test(
            this.execMatchContractOrdersWithConduit,
            Context({ seaport: consideration })
        );
        test(
            this.execMatchContractOrdersWithConduit,
            Context({ seaport: referenceConsideration })
        );
    }

    function execMatchContractOrdersWithConduit(
        Context memory context
    ) external stateless {
        (
            Order[] memory orders,
            Fulfillment[] memory fulfillments,
            ,

        ) = _buildFulfillmentDataMirrorContractOrders(context);

        context.seaport.matchOrders{ value: 1 ether }({
            orders: orders,
            fulfillments: fulfillments
        });
    }

    function testExecMatchAdvancedContractOrdersWithConduit() public {
        test(
            this.execMatchAdvancedContractOrdersWithConduit,
            Context({ seaport: consideration })
        );
        test(
            this.execMatchAdvancedContractOrdersWithConduit,
            Context({ seaport: referenceConsideration })
        );
    }

    function execMatchAdvancedContractOrdersWithConduit(
        Context memory context
    ) external stateless {
        (
            Order[] memory orders,
            Fulfillment[] memory fulfillments,
            ,

        ) = _buildFulfillmentDataMirrorContractOrders(context);

        AdvancedOrder[] memory advancedOrders;

        // Convert the orders to advanced orders.
        advancedOrders = SeaportArrays.AdvancedOrders(
            orders[0].toAdvancedOrder(1, 1, ""),
            orders[1].toAdvancedOrder(1, 1, "")
        );

        CriteriaResolver[] memory criteriaResolvers = new CriteriaResolver[](0);

        bytes32[2][] memory orderHashes = _generateContractOrderDataHashes(
            context,
            orders
        );

        vm.expectEmit(false, false, false, true, orders[0].parameters.offerer);
        emit GenerateOrderDataHash(orderHashes[0][0]);

        vm.expectEmit(false, false, false, true, orders[1].parameters.offerer);
        emit GenerateOrderDataHash(orderHashes[1][0]);

        vm.expectEmit(false, false, false, true, orders[0].parameters.offerer);
        emit RatifyOrderDataHash(orderHashes[0][1]);

        vm.expectEmit(false, false, false, true, orders[1].parameters.offerer);
        emit RatifyOrderDataHash(orderHashes[1][1]);

        context.seaport.matchAdvancedOrders(
            advancedOrders,
            criteriaResolvers,
            fulfillments,
            address(0)
        );
    }

    function testMatchOpenAndContractOrdersWithConduit() public {
        test(
            this.execMatchOpenAndContractOrdersWithConduit,
            Context({ seaport: consideration })
        );
        test(
            this.execMatchOpenAndContractOrdersWithConduit,
            Context({ seaport: referenceConsideration })
        );
    }

    function execMatchOpenAndContractOrdersWithConduit(
        Context memory context
    ) external stateless {
        (
            Order[] memory orders,
            Fulfillment[] memory fulfillments,
            ,

        ) = _buildFulfillmentDataOpenOrderAndMirrorContractOrder(context);

        bytes32[2][] memory orderHashes = _generateContractOrderDataHashes(
            context,
            orders
        );

        vm.expectEmit(false, false, false, true, orders[0].parameters.offerer);
        emit GenerateOrderDataHash(orderHashes[0][0]);

        vm.expectEmit(false, false, false, true, orders[0].parameters.offerer);
        emit RatifyOrderDataHash(orderHashes[0][1]);

        context.seaport.matchOrders{ value: 1 ether }({
            orders: orders,
            fulfillments: fulfillments
        });
    }

    function testMatchFullRestrictedOrdersNoConduit() public {
        test(
            this.execMatchFullRestrictedOrdersNoConduit,
            Context({ seaport: consideration })
        );
        test(
            this.execMatchFullRestrictedOrdersNoConduit,
            Context({ seaport: referenceConsideration })
        );
    }

    function execMatchFullRestrictedOrdersNoConduit(
        Context memory context
    ) external stateless {
        // set offerer2 as the expected offer recipient
        zone.setExpectedOfferRecipient(offerer2.addr);

        (
            Order[] memory orders,
            Fulfillment[] memory fulfillments,
            ,

        ) = _buildFulfillmentDataMirrorOrdersNoConduit(context);

        context.seaport.matchOrders{ value: 2 ether }({
            orders: orders,
            fulfillments: fulfillments
        });
    }

    function testMatchAdvancedFullRestrictedOrdersNoConduit() public {
        test(
            this.execMatchAdvancedFullRestrictedOrdersNoConduit,
            Context({ seaport: consideration })
        );
        test(
            this.execMatchAdvancedFullRestrictedOrdersNoConduit,
            Context({ seaport: referenceConsideration })
        );
    }

    function execMatchAdvancedFullRestrictedOrdersNoConduit(
        Context memory context
    ) external stateless {
        // set offerer2 as the expected offer recipient
        zone.setExpectedOfferRecipient(offerer2.addr);

        (
            Order[] memory orders,
            Fulfillment[] memory fulfillments,
            ,

        ) = _buildFulfillmentDataMirrorOrdersNoConduit(context);

        AdvancedOrder[] memory advancedOrders;

        // Convert the orders to advanced orders.
        advancedOrders = SeaportArrays.AdvancedOrders(
            orders[0].toAdvancedOrder(1, 1, ""),
            orders[1].toAdvancedOrder(1, 1, "")
        );

        CriteriaResolver[] memory criteriaResolvers = new CriteriaResolver[](0);

        context.seaport.matchAdvancedOrders{ value: 1 ether }(
            advancedOrders,
            criteriaResolvers,
            fulfillments,
            address(0)
        );
    }

    function testExecMatchAdvancedMirrorContractOrdersWithConduitNoConduit()
        public
    {
        test(
            this.execMatchAdvancedMirrorContractOrdersWithConduitNoConduit,
            Context({ seaport: consideration })
        );
        test(
            this.execMatchAdvancedMirrorContractOrdersWithConduitNoConduit,
            Context({ seaport: referenceConsideration })
        );
    }

    function execMatchAdvancedMirrorContractOrdersWithConduitNoConduit(
        Context memory context
    ) external stateless {
        (
            Order[] memory orders,
            Fulfillment[] memory fulfillments,
            bytes32 firstOrderDataHash,
            bytes32 secondOrderDataHash
        ) = _buildFulfillmentDataMirrorContractOrdersWithConduitNoConduit(
                context
            );

        AdvancedOrder[] memory advancedOrders;

        // Convert the orders to advanced orders.
        advancedOrders = SeaportArrays.AdvancedOrders(
            orders[0].toAdvancedOrder(1, 1, ""),
            orders[1].toAdvancedOrder(1, 1, "")
        );

        CriteriaResolver[] memory criteriaResolvers = new CriteriaResolver[](0);

        bytes32[2][] memory orderHashes = _generateContractOrderDataHashes(
            context,
            orders
        );

        vm.expectEmit(false, false, false, true, orders[0].parameters.offerer);
        emit GenerateOrderDataHash(orderHashes[0][0]);

        vm.expectEmit(false, false, false, true, orders[1].parameters.offerer);
        emit GenerateOrderDataHash(orderHashes[1][0]);

        vm.expectEmit(false, false, false, true, orders[0].parameters.offerer);
        emit RatifyOrderDataHash(orderHashes[0][1]);

        vm.expectEmit(false, false, false, true, orders[1].parameters.offerer);
        emit RatifyOrderDataHash(orderHashes[1][1]);

        context.seaport.matchAdvancedOrders(
            advancedOrders,
            criteriaResolvers,
            fulfillments,
            address(0)
        );
    }

    function testExecMatchAdvancedMirrorOrdersRestrictedAndUnrestricted()
        public
    {
        test(
            this.execMatchAdvancedMirrorOrdersRestrictedAndUnrestricted,
            Context({ seaport: consideration })
        );
        test(
            this.execMatchAdvancedMirrorOrdersRestrictedAndUnrestricted,
            Context({ seaport: referenceConsideration })
        );
    }

    function execMatchAdvancedMirrorOrdersRestrictedAndUnrestricted(
        Context memory context
    ) external stateless {
        // set offerer2 as the expected offer recipient
        zone.setExpectedOfferRecipient(offerer2.addr);

        (
            Order[] memory orders,
            Fulfillment[] memory fulfillments,
            ,

        ) = _buildFulfillmentDataMirrorOrdersRestrictedAndUnrestricted(context);

        AdvancedOrder[] memory advancedOrders;

        // Convert the orders to advanced orders.
        advancedOrders = SeaportArrays.AdvancedOrders(
            orders[0].toAdvancedOrder(1, 1, ""),
            orders[1].toAdvancedOrder(1, 1, "")
        );

        CriteriaResolver[] memory criteriaResolvers = new CriteriaResolver[](0);

        context.seaport.matchAdvancedOrders{ value: 1 ether }(
            advancedOrders,
            criteriaResolvers,
            fulfillments,
            address(0)
        );
    }

    function execMatchOrdersToxicOfferItem(
        Context memory context
    ) external stateless {
        // Create token that reverts upon calling transferFrom
        TestERC721Revert toxicErc721 = new TestERC721Revert();

        // Mint token to offerer1
        toxicErc721.mint(offerer1.addr, 1);

        OfferItem[] memory offerArray = SeaportArrays.OfferItems(
            OfferItemLib
                .fromDefault(SINGLE_721)
                .withToken(address(toxicErc721))
                .withIdentifierOrCriteria(1)
        );
        ConsiderationItem[] memory considerationArray = SeaportArrays
            .ConsiderationItems(
                ConsiderationItemLib.fromDefault(ONE_ETH).withRecipient(
                    offerer1.addr
                )
            );
        // build first order components
        OrderComponents memory orderComponents = OrderComponentsLib
            .fromDefault(VALIDATION_ZONE)
            .withOffer(offerArray)
            .withConsideration(considerationArray)
            .withCounter(context.seaport.getCounter(offerer1.addr));

        // second order components only differs by what is offered
        offerArray = SeaportArrays.OfferItems(
            OfferItemLib
                .fromDefault(SINGLE_721)
                .withToken(address(test721_2))
                .withIdentifierOrCriteria(1)
        );
        // technically we do not need to copy() since first order components is
        // not used again, but to encourage good practices, make a copy and
        // edit that
        OrderComponents memory orderComponents2 = orderComponents
            .copy()
            .withOffer(offerArray);

        Order[] memory orders = _buildOrders(
            context,
            SeaportArrays.OrderComponentsArray(
                orderComponents,
                orderComponents2
            ),
            offerer1.key
        );
    }

    ///@dev build multiple orders from the same offerer
    function _buildOrders(
        Context memory context,
        OrderComponents[] memory orderComponents,
        uint256 key
    ) internal view returns (Order[] memory) {
        Order[] memory orders = new Order[](orderComponents.length);
        for (uint256 i = 0; i < orderComponents.length; i++) {
            if (orderComponents[i].orderType == OrderType.CONTRACT)
                orders[i] = _toUnsignedOrder(orderComponents[i]);
            else orders[i] = _toOrder(context.seaport, orderComponents[i], key);
        }
        return orders;
    }

    function _buildFulfillmentData(
        Context memory context
    )
        internal
        returns (
            Order[] memory,
            FulfillmentComponent[][] memory,
            FulfillmentComponent[][] memory,
            bytes32,
            uint256
        )
    {
        ConsiderationItem[] memory considerationArray = SeaportArrays
            .ConsiderationItems(
                ConsiderationItemLib.fromDefault(ONE_ETH).withRecipient(
                    offerer1.addr
                )
            );
        OfferItem[] memory offerArray = SeaportArrays.OfferItems(
            OfferItemLib
                .fromDefault(SINGLE_721)
                .withToken(address(test721_1))
                .withIdentifierOrCriteria(1)
        );
        // build first order components
        OrderComponents memory orderComponents = OrderComponentsLib
            .fromDefault(VALIDATION_ZONE)
            .withOffer(offerArray)
            .withConsideration(considerationArray)
            .withCounter(context.seaport.getCounter(offerer1.addr));

        // second order components only differs by what is offered
        offerArray = SeaportArrays.OfferItems(
            OfferItemLib
                .fromDefault(SINGLE_721)
                .withToken(address(test721_2))
                .withIdentifierOrCriteria(1)
        );
        // technically there's no need to copy() since first order components is
        // not used again, but to encourage good practices, make a copy and
        // edit that
        OrderComponents memory orderComponents2 = orderComponents
            .copy()
            .withOffer(offerArray);

        Order[] memory orders = _buildOrders(
            context,
            SeaportArrays.OrderComponentsArray(
                orderComponents,
                orderComponents2
            ),
            offerer1.key
        );

        (
            FulfillmentComponent[][] memory offerFulfillments,
            FulfillmentComponent[][] memory considerationFulfillments
        ) = fulfill.getAggregatedFulfillmentComponents(orders);

        return (
            orders,
            offerFulfillments,
            considerationFulfillments,
            conduitKeyOne,
            2
        );
    }

    //@dev builds fulfillment data for a contract order from the
    //     TestTransferValidationZoneOfferer and its mirror order
    //     (one offerItem and one considerationItem)
    function _buildFulfillmentDataMirrorContractOrders(
        Context memory context
    )
        internal
        returns (Order[] memory, Fulfillment[] memory, bytes32, bytes32)
    {
        // Create contract offerers
        TestCalldataHashContractOfferer transferValidationOfferer1 = new TestCalldataHashContractOfferer(
                address(context.seaport)
            );
        TestCalldataHashContractOfferer transferValidationOfferer2 = new TestCalldataHashContractOfferer(
                address(context.seaport)
            );

        transferValidationOfferer1.setExpectedOfferRecipient(
            address(transferValidationOfferer2)
        );
        transferValidationOfferer2.setExpectedOfferRecipient(
            address(transferValidationOfferer1)
        );

        vm.label(address(transferValidationOfferer1), "contractOfferer1");
        vm.label(address(transferValidationOfferer2), "contractOfferer2");

        _setApprovals(address(transferValidationOfferer1));
        _setApprovals(address(transferValidationOfferer2));

        // Mint 721 to offerer1
        test721_1.mint(offerer1.addr, 1);

        // offerer1 approves transferValidationOfferer1
        vm.prank(offerer1.addr);
        test721_1.setApprovalForAll(address(transferValidationOfferer1), true);

        // Create one eth consideration for contract order 1
        ConsiderationItem[] memory considerationArray = SeaportArrays
            .ConsiderationItems(
                ConsiderationItemLib.fromDefault(ONE_ETH).withRecipient(
                    address(transferValidationOfferer1)
                )
            );
        // Create single 721 offer for contract order 1
        OfferItem[] memory offerArray = SeaportArrays.OfferItems(
            OfferItemLib
                .fromDefault(SINGLE_721)
                .withToken(address(test721_1))
                .withIdentifierOrCriteria(1)
        );
        // Build first order components
        OrderComponents memory orderComponents = OrderComponentsLib
            .fromDefault(CONTRACT_ORDER)
            .withOfferer(address(transferValidationOfferer1))
            .withOffer(offerArray)
            .withConsideration(considerationArray)
            .withCounter(
                context.seaport.getCounter(address(transferValidationOfferer1))
            );

        // Second order components mirror first order components
        // Create one eth offer for contract order 2
        offerArray = SeaportArrays.OfferItems(
            OfferItemLib.fromDefault(ONE_ETH)
        );

        // Create one 721 consideration for contract order 2
        considerationArray = SeaportArrays.ConsiderationItems(
            ConsiderationItemLib
                .fromDefault(SINGLE_721)
                .withToken(address(test721_1))
                .withIdentifierOrCriteria(1)
                .withRecipient(address(transferValidationOfferer2))
        );
        // technically there's no need to copy() since first order components is
        // not used again, but to encourage good practices, make a copy and
        // edit that
        OrderComponents memory orderComponents2 = orderComponents
            .copy()
            .withOfferer(address(transferValidationOfferer2))
            .withOffer(offerArray)
            .withConsideration(considerationArray)
            .withCounter(
                context.seaport.getCounter(address(transferValidationOfferer2))
            );

        Order[] memory orders = _buildOrders(
            context,
            SeaportArrays.OrderComponentsArray(
                orderComponents,
                orderComponents2
            ),
            offerer1.key
        );

        (Fulfillment[] memory fulfillments, , ) = matchFulfillmentHelper
            .getMatchedFulfillments(orders);

        // Convert OfferItem[] and ConsiderationItem[] to SpentItem[] to call activate
        // 1 eth
        SpentItem[] memory minimumReceived = offerArray.toSpentItemArray();
        // single 721
        SpentItem[] memory maximumSpent = considerationArray.toSpentItemArray();

        vm.deal(offerer2.addr, 1 ether);

        // Activate the orders
        // offerer1 receives 1 eth in exchange for 721
        vm.prank(offerer1.addr);
        transferValidationOfferer1.activate(
            address(this),
            maximumSpent,
            minimumReceived,
            ""
        );
        vm.prank(offerer2.addr);
        // offerer2 receives 721 in exchange for 1 eth
        transferValidationOfferer2.activate{ value: 1 ether }(
            address(this),
            minimumReceived,
            maximumSpent,
            ""
        );

        bytes32 firstOrderDataHash = keccak256(
            abi.encodeCall(
                ContractOffererInterface.generateOrder,
                (address(this), maximumSpent, minimumReceived, "")
            )
        );

        bytes32 secondOrderDataHash = keccak256(
            abi.encodeCall(
                ContractOffererInterface.generateOrder,
                (address(this), minimumReceived, maximumSpent, "")
            )
        );

        return (orders, fulfillments, firstOrderDataHash, secondOrderDataHash);
    }

    function _buildFulfillmentDataMirrorContractOrdersWithConduitNoConduit(
        Context memory context
    )
        internal
        returns (Order[] memory, Fulfillment[] memory, bytes32, bytes32)
    {
        // Create contract offerers
        TestCalldataHashContractOfferer transferValidationOfferer1 = new TestCalldataHashContractOfferer(
                address(context.seaport)
            );
        TestCalldataHashContractOfferer transferValidationOfferer2 = new TestCalldataHashContractOfferer(
                address(context.seaport)
            );

        transferValidationOfferer1.setExpectedOfferRecipient(
            address(transferValidationOfferer2)
        );
        transferValidationOfferer2.setExpectedOfferRecipient(
            address(transferValidationOfferer1)
        );

        vm.label(address(transferValidationOfferer1), "contractOfferer1");
        vm.label(address(transferValidationOfferer2), "contractOfferer2");

        _setApprovals(address(transferValidationOfferer1));
        _setApprovals(address(transferValidationOfferer2));

        // Mint 721 to offerer1
        test721_1.mint(offerer1.addr, 1);

        // offerer1 approves transferValidationOfferer1
        vm.prank(offerer1.addr);
        test721_1.setApprovalForAll(address(transferValidationOfferer1), true);

        // Create single 721 offer for contract order 1
        OfferItem[] memory offerArray = SeaportArrays.OfferItems(
            OfferItemLib
                .fromDefault(SINGLE_721)
                .withToken(address(test721_1))
                .withIdentifierOrCriteria(1)
        );
        // Create one eth consideration for contract order 1
        ConsiderationItem[] memory considerationArray = SeaportArrays
            .ConsiderationItems(
                ConsiderationItemLib.fromDefault(ONE_ETH).withRecipient(
                    address(transferValidationOfferer1)
                )
            );

        // Build first order components
        OrderComponents memory orderComponents = OrderComponentsLib
            .fromDefault(CONTRACT_ORDER)
            .withOfferer(address(transferValidationOfferer1))
            .withOffer(offerArray)
            .withConsideration(considerationArray)
            .withCounter(
                context.seaport.getCounter(address(transferValidationOfferer1))
            );

        // Second order components mirror first order components
        // Create one eth offer for contract order 2
        offerArray = SeaportArrays.OfferItems(
            OfferItemLib.fromDefault(ONE_ETH)
        );

        // Create one 721 consideration for contract order 2
        considerationArray = SeaportArrays.ConsiderationItems(
            ConsiderationItemLib
                .fromDefault(SINGLE_721)
                .withToken(address(test721_1))
                .withIdentifierOrCriteria(1)
                .withRecipient(address(transferValidationOfferer2))
        );

        // copy first order components and set conduit key to 0
        OrderComponents memory orderComponents2 = orderComponents
            .copy()
            .withOfferer(address(transferValidationOfferer2))
            .withConduitKey(bytes32(0))
            .withOffer(offerArray)
            .withConsideration(considerationArray)
            .withCounter(
                context.seaport.getCounter(address(transferValidationOfferer2))
            );

        Order[] memory orders = _buildOrders(
            context,
            SeaportArrays.OrderComponentsArray(
                orderComponents,
                orderComponents2
            ),
            offerer1.key
        );

        (Fulfillment[] memory fulfillments, , ) = matchFulfillmentHelper
            .getMatchedFulfillments(orders);

        // Convert OfferItem[] and ConsiderationItem[] to SpentItem[] to call activate
        // 1 eth
        SpentItem[] memory minimumReceived = offerArray.toSpentItemArray();
        // single 721
        SpentItem[] memory maximumSpent = considerationArray.toSpentItemArray();

        vm.deal(offerer2.addr, 1 ether);

        // Activate the orders
        // offerer1 receives 1 eth in exchange for 721
        vm.prank(offerer1.addr);
        transferValidationOfferer1.activate(
            address(this),
            maximumSpent,
            minimumReceived,
            ""
        );
        vm.prank(offerer2.addr);
        // offerer2 receives 721 in exchange for 1 eth
        transferValidationOfferer2.activate{ value: 1 ether }(
            address(this),
            minimumReceived,
            maximumSpent,
            ""
        );

        bytes32 firstOrderDataHash = keccak256(
            abi.encodeCall(
                ContractOffererInterface.generateOrder,
                (address(this), maximumSpent, minimumReceived, "")
            )
        );

        bytes32 secondOrderDataHash = keccak256(
            abi.encodeCall(
                ContractOffererInterface.generateOrder,
                (address(this), minimumReceived, maximumSpent, "")
            )
        );

        return (orders, fulfillments, firstOrderDataHash, secondOrderDataHash);
    }

    /// @dev Generates calldata hashes for calls to generateOrder and
    ///      ratifyOrder from mirror orders. Assumes the following:
    ///         1. Context is empty for all orders.
    ///         2. All passed in orders can be matched with each other.
    ///              a. All orderHashes will be passed into call to ratifyOrder
    function _generateContractOrderDataHashes(
        Context memory context,
        Order[] memory orders
    ) internal returns (bytes32[2][] memory) {
        uint256 orderCount = orders.length;
        bytes32[] memory orderHashes = new bytes32[](orderCount);

        bytes32[2][] memory orderDataHashes = new bytes32[2][](orderCount);

        // Iterate over orders to generate orderHashes
        for (uint256 i = 0; i < orderCount; i++) {
            Order memory order = orders[i];

            if (order.parameters.orderType == OrderType.CONTRACT) {
                uint256 contractNonce = context.seaport.getContractOffererNonce(
                    order.parameters.offerer
                );

                orderHashes[i] =
                    bytes32(
                        abi.encodePacked(
                            (uint160(order.parameters.offerer) +
                                uint96(contractNonce))
                        )
                    ) >>
                    0;
            } else {
                orderHashes[i] = context.seaport.getOrderHash(
                    toOrderComponents(
                        order.parameters,
                        context.seaport.getCounter(order.parameters.offerer)
                    )
                );
            }

            emit log_bytes32(orderHashes[i]);
        }

        // Iterate over orders to generate dataHashes
        for (uint256 i = 0; i < orderCount; i++) {
            Order memory order = orders[i];

            if (order.parameters.orderType != OrderType.CONTRACT) {
                continue;
            }

            // Convert OfferItem[] and ConsiderationItem[] to SpentItem[]
            SpentItem[] memory minimumReceived = order
                .parameters
                .offer
                .toSpentItemArray();
            SpentItem[] memory maximumSpent = order
                .parameters
                .consideration
                .toSpentItemArray();

            // hash of generateOrder calldata
            orderDataHashes[i][0] = keccak256(
                abi.encodeCall(
                    ContractOffererInterface.generateOrder,
                    (address(this), minimumReceived, maximumSpent, "")
                )
            );

            ReceivedItem[] memory receivedItems = order
                .parameters
                .consideration
                .toReceivedItemArray();

            // hash of ratifyOrder calldata
            orderDataHashes[i][1] = keccak256(
                abi.encodeCall(
                    ContractOffererInterface.ratifyOrder,
                    (
                        minimumReceived,
                        receivedItems,
                        "",
                        orderHashes,
                        context.seaport.getCounter(order.parameters.offerer)
                    )
                )
            );
        }

        return orderDataHashes;
    }

    function _buildFulfillmentDataOpenOrderAndMirrorContractOrder(
        Context memory context
    )
        internal
        returns (Order[] memory, Fulfillment[] memory, bytes32, uint256)
    {
        // Create contract offerer
        TestCalldataHashContractOfferer transferValidationOfferer1 = new TestCalldataHashContractOfferer(
                offerer1.addr
            );

        vm.label(address(transferValidationOfferer1), "contractOfferer");

        transferValidationOfferer1.setExpectedOfferRecipient(
            address(offerer2.addr)
        );

        TestTransferValidationZoneOfferer transferValidationZone = new TestTransferValidationZoneOfferer(
                address(transferValidationOfferer1)
            );

        _setApprovals(address(transferValidationOfferer1));

        // Mint 721 to offerer 1
        test721_1.mint(offerer1.addr, 1);

        // offerer1 approves transferValidationOfferer1
        vm.prank(offerer1.addr);
        test721_1.setApprovalForAll(address(transferValidationOfferer1), true);

        // Create single 721 offer for contract order 1
        OfferItem[] memory offerArray = SeaportArrays.OfferItems(
            OfferItemLib
                .fromDefault(SINGLE_721)
                .withToken(address(test721_1))
                .withIdentifierOrCriteria(1)
        );
        // Create one eth consideration for contract order 1
        ConsiderationItem[] memory considerationArray = SeaportArrays
            .ConsiderationItems(
                ConsiderationItemLib.fromDefault(ONE_ETH).withRecipient(
                    address(transferValidationOfferer1)
                )
            );

        // Build first order components
        OrderComponents memory orderComponents = OrderComponentsLib
            .fromDefault(CONTRACT_ORDER)
            .withOfferer(address(transferValidationOfferer1))
            .withOffer(offerArray)
            .withConsideration(considerationArray)
            .withCounter(
                context.seaport.getCounter(address(transferValidationOfferer1))
            );

        // Second order components mirror first order components
        // Create one eth offer for open order
        offerArray = SeaportArrays.OfferItems(
            OfferItemLib.fromDefault(ONE_ETH)
        );

        // Create one 721 consideration for open order
        considerationArray = SeaportArrays.ConsiderationItems(
            ConsiderationItemLib
                .fromDefault(SINGLE_721)
                .withToken(address(test721_1))
                .withIdentifierOrCriteria(1)
                .withRecipient(offerer2.addr)
        );

        OrderComponents memory orderComponents2 = OrderComponentsLib
            .fromDefault(VALIDATION_ZONE)
            .withOfferer(offerer2.addr)
            .withOffer(offerArray)
            .withConsideration(considerationArray)
            .withZone(address(transferValidationZone))
            .withCounter(context.seaport.getCounter(offerer2.addr));

        Order[] memory orders = _buildOrders(
            context,
            SeaportArrays.OrderComponentsArray(
                orderComponents,
                orderComponents2
            ),
            offerer2.key
        );

        (Fulfillment[] memory fulfillments, , ) = matchFulfillmentHelper
            .getMatchedFulfillments(orders);

        // Convert OfferItem[] and ConsiderationItem[] to SpentItem[] to call activate
        // 1 eth
        SpentItem[] memory minimumReceived = offerArray.toSpentItemArray();
        // single 721
        SpentItem[] memory maximumSpent = considerationArray.toSpentItemArray();

        // Activate the orders
        // offerer1 receives 1 eth in exchange for 721
        vm.prank(offerer1.addr);
        transferValidationOfferer1.activate(
            address(this),
            maximumSpent,
            minimumReceived,
            ""
        );

        return (orders, fulfillments, conduitKeyOne, 2);
    }

    function _buildFulfillmentDataMirrorOrdersRestrictedAndUnrestricted(
        Context memory context
    )
        internal
        returns (Order[] memory, Fulfillment[] memory, bytes32, uint256)
    {
        // mint 721 to offerer 1
        test721_1.mint(offerer1.addr, 1);

        OfferItem[] memory offerArray = SeaportArrays.OfferItems(
            OfferItemLib
                .fromDefault(SINGLE_721)
                .withToken(address(test721_1))
                .withIdentifierOrCriteria(1)
        );
        ConsiderationItem[] memory considerationArray = SeaportArrays
            .ConsiderationItems(
                ConsiderationItemLib.fromDefault(ONE_ETH).withRecipient(
                    offerer1.addr
                )
            );

        // build first restricted order components, remove conduit key
        OrderComponents memory orderComponents = OrderComponentsLib
            .fromDefault(VALIDATION_ZONE)
            .withOffer(offerArray)
            .withConsideration(considerationArray)
            .withConduitKey(bytes32(0))
            .withCounter(context.seaport.getCounter(offerer1.addr));

        // create mirror offer and consideration
        offerArray = SeaportArrays.OfferItems(
            OfferItemLib.fromDefault(ONE_ETH)
        );

        considerationArray = SeaportArrays.ConsiderationItems(
            ConsiderationItemLib
                .fromDefault(SINGLE_721)
                .withToken(address(test721_1))
                .withIdentifierOrCriteria(1)
                .withRecipient(offerer2.addr)
        );

        // build second unrestricted order components, remove zone
        OrderComponents memory orderComponents2 = orderComponents
            .copy()
            .withOrderType(OrderType.FULL_OPEN)
            .withOfferer(offerer2.addr)
            .withOffer(offerArray)
            .withConsideration(considerationArray)
            .withZone(address(0))
            .withCounter(context.seaport.getCounter(offerer2.addr));

        Order[] memory orders = new Order[](2);

        orders[0] = _toOrder(context.seaport, orderComponents, offerer1.key);
        orders[1] = _toOrder(context.seaport, orderComponents2, offerer2.key);

        (Fulfillment[] memory fulfillments, , ) = matchFulfillmentHelper
            .getMatchedFulfillments(orders);

        return (orders, fulfillments, bytes32(0), 2);
    }

    function _buildFulfillmentDataMirrorOrdersNoConduit(
        Context memory context
    )
        internal
        returns (Order[] memory, Fulfillment[] memory, bytes32, uint256)
    {
        // mint 721 to offerer 1
        test721_1.mint(offerer1.addr, 1);

        OfferItem[] memory offerArray = SeaportArrays.OfferItems(
            OfferItemLib
                .fromDefault(SINGLE_721)
                .withToken(address(test721_1))
                .withIdentifierOrCriteria(1)
        );
        ConsiderationItem[] memory considerationArray = SeaportArrays
            .ConsiderationItems(
                ConsiderationItemLib.fromDefault(ONE_ETH).withRecipient(
                    offerer1.addr
                )
            );

        // build first order components, remove conduit key
        OrderComponents memory orderComponents = OrderComponentsLib
            .fromDefault(VALIDATION_ZONE)
            .withOffer(offerArray)
            .withConsideration(considerationArray)
            .withConduitKey(bytes32(0))
            .withCounter(context.seaport.getCounter(offerer1.addr));

        // create mirror offer and consideration
        offerArray = SeaportArrays.OfferItems(
            OfferItemLib.fromDefault(ONE_ETH)
        );

        considerationArray = SeaportArrays.ConsiderationItems(
            ConsiderationItemLib
                .fromDefault(SINGLE_721)
                .withToken(address(test721_1))
                .withIdentifierOrCriteria(1)
                .withRecipient(offerer2.addr)
        );

        OrderComponents memory orderComponents2 = OrderComponentsLib
            .fromDefault(VALIDATION_ZONE)
            .withOfferer(offerer2.addr)
            .withOffer(offerArray)
            .withConsideration(considerationArray)
            .withConduitKey(bytes32(0))
            .withCounter(context.seaport.getCounter(offerer2.addr));

        Order[] memory orders = new Order[](2);

        orders[0] = _toOrder(context.seaport, orderComponents, offerer1.key);
        orders[1] = _toOrder(context.seaport, orderComponents2, offerer2.key);

        (Fulfillment[] memory fulfillments, , ) = matchFulfillmentHelper
            .getMatchedFulfillments(orders);

        return (orders, fulfillments, bytes32(0), 2);
    }

    function _toOrder(
        ConsiderationInterface seaport,
        OrderComponents memory orderComponents,
        uint256 pkey
    ) internal view returns (Order memory order) {
        bytes32 orderHash = seaport.getOrderHash(orderComponents);
        bytes memory signature = signOrder(seaport, pkey, orderHash);
        order = OrderLib
            .empty()
            .withParameters(orderComponents.toOrderParameters())
            .withSignature(signature);
    }

    function _toUnsignedOrder(
        OrderComponents memory orderComponents
    ) internal pure returns (Order memory order) {
        order = OrderLib.empty().withParameters(
            orderComponents.toOrderParameters()
        );
    }
}<|MERGE_RESOLUTION|>--- conflicted
+++ resolved
@@ -589,21 +589,12 @@
                 orders[1].toAdvancedOrder(1, 1, "")
             );
 
-<<<<<<< HEAD
-            (
-                offerFulfillments,
-                considerationFulfillments
-            ) = FulfillAvailableHelper.getAggregatedFulfillmentComponents(
-                advancedOrders
-            );
-        }
         uint256 offerer1Counter = context.seaport.getCounter(offerer1.addr);
-=======
+
         (
             FulfillmentComponent[][] memory offerFulfillments,
             FulfillmentComponent[][] memory considerationFulfillments
         ) = fulfill.getAggregatedFulfillmentComponents(advancedOrders);
->>>>>>> 6a2b6dd2
 
         ZoneParameters[] memory zoneParameters = advancedOrders
             .getZoneParameters(address(this), offerer1Counter, context.seaport);
