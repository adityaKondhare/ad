{
  "name": "seaport",
  "version": "1.1.0",
  "description": "Seaport is a marketplace protocol for safely and efficiently buying and selling NFTs. Each listing contains an arbitrary number of items that the offerer is willing to give (the \"offer\") along with an arbitrary number of items that must be received along with their respective receivers (the \"consideration\").",
  "main": "contracts/Seaport.sol",
  "author": "0age",
  "license": "MIT",
  "private": false,
  "engines": {
    "node": ">=16.0.0"
  },
  "dependencies": {
    "ethers": "^5.5.3",
    "ethers-eip712": "^0.2.0",
    "hardhat": "https://github.com/0age/hardhat/releases/download/viaIR-2.9.3/hardhat-v2.9.3.tgz"
  },
  "devDependencies": {
    "@nomiclabs/hardhat-ethers": "^2.0.4",
    "@nomiclabs/hardhat-vyper": "^3.0.0",
    "@nomiclabs/hardhat-waffle": "^2.0.1",
    "@rari-capital/solmate": "^6.2.0",
    "@typechain/ethers-v5": "^10.0.0",
    "@typechain/hardhat": "^6.0.0",
    "@types/chai": "^4.3.0",
    "@types/mocha": "^9.0.0",
    "@types/node": "^17.0.8",
    "@typescript-eslint/eslint-plugin": "^5.9.1",
    "@typescript-eslint/parser": "^5.9.1",
    "c-preprocessor": "^0.2.13",
    "chai": "^4.3.4",
    "dotenv": "^16.0.0",
    "eslint": "^8.6.0",
    "eslint-config-prettier": "^8.3.0",
    "eslint-config-standard": "^17.0.0",
    "eslint-plugin-import": "^2.25.4",
    "eslint-plugin-n": "^15.2.0",
    "eslint-plugin-prettier": "^4.0.0",
    "eslint-plugin-promise": "^6.0.0",
    "ethereum-waffle": "^3.4.0",
    "hardhat-gas-reporter": "^1.0.7",
    "husky": ">=6",
    "lint-staged": ">=10",
    "prettier": "^2.5.1",
    "prettier-plugin-solidity": "^1.0.0-beta.19",
<<<<<<< HEAD
    "rimraf": "^3.0.2",
=======
    "scuffed-abi": "^1.0.4",
>>>>>>> 0a8e82ce
    "solhint": "^3.3.6",
    "solidity-coverage": "^0.7.0",
    "tmp": "^0.2.1",
    "ts-node": "^10.4.0",
    "typechain": "^8.0.0",
    "typescript": "^4.5.4"
  },
  "resolutions": {
    "async": ">=2.6.4",
    "cross-fetch": ">=3.1.5",
    "lodash": ">=4.17.21",
    "node-fetch": ">=2.6.7",
    "underscore": ">=1.12.1",
    "yargs-parser": ">=5.0.1"
  },
  "scripts": {
    "build": "hardhat compile --config ./hardhat.config.ts",
    "build:ref": "hardhat compile --config ./hardhat-reference.config.ts",
    "build:vyper": "hardhat compile --config ./hardhat-vyper.config.ts",
    "test": "hardhat test --config ./hardhat.config.ts",
    "test:ref": "REFERENCE=true hardhat test --config ./hardhat-reference.config.ts",
    "profile": "REPORT_GAS=true hardhat test --config ./hardhat.config.ts",
    "coverage": "hardhat coverage --config ./hardhat-coverage.config.ts --solcoverjs ./config/.solcover.js",
    "coverage:ref": "REFERENCE=true hardhat coverage --config ./hardhat-reference-coverage.config.ts --solcoverjs ./config/.solcover-reference.js",
    "lint:check": "prettier --check **.sol && prettier --check **.js && prettier --check **.ts && hardhat compile --config ./hardhat.config.ts && npx solhint --config ./config/.solhint.json --ignore-path ./config/.solhintignore 'contracts/**/*.sol'",
    "lint:fix": "prettier --write **.sol && prettier --write **.js && prettier --write **.ts",
    "test:forge": "FOUNDRY_PROFILE=reference forge build; FOUNDRY_PROFILE=optimized forge build; FOUNDRY_PROFILE=test forge test -vvv",
    "test:lite": "FOUNDRY_PROFILE=reference forge build; FOUNDRY_PROFILE=lite forge test -vvv",
    "prepare": "husky install"
  },
  "lint-staged": {
    "*.sol": "prettier --write",
    "*.js": "prettier --write",
    "*.ts": "prettier --write"
  },
  "prettier": {
    "overrides": [
      {
        "files": "*.sol",
        "options": {
          "tabWidth": 4,
          "printWidth": 80,
          "bracketSpacing": true
        }
      }
    ]
  },
  "eslintConfig": {
    "env": {
      "browser": false,
      "es2021": true,
      "mocha": true,
      "node": true
    },
    "plugins": [
      "@typescript-eslint",
      "import"
    ],
    "extends": [
      "standard",
      "plugin:prettier/recommended",
      "eslint:recommended",
      "plugin:import/recommended",
      "plugin:import/typescript"
    ],
    "parser": "@typescript-eslint/parser",
    "parserOptions": {
      "ecmaVersion": 12
    },
    "rules": {
      "node/no-unsupported-features/es-syntax": [
        "error",
        {
          "ignores": [
            "modules"
          ]
        }
      ]
    }
  },
  "eslintIgnore": [
    "node_modules",
    "artifacts",
    "cache",
    "coverage"
  ]
}<|MERGE_RESOLUTION|>--- conflicted
+++ resolved
@@ -42,11 +42,8 @@
     "lint-staged": ">=10",
     "prettier": "^2.5.1",
     "prettier-plugin-solidity": "^1.0.0-beta.19",
-<<<<<<< HEAD
     "rimraf": "^3.0.2",
-=======
     "scuffed-abi": "^1.0.4",
->>>>>>> 0a8e82ce
     "solhint": "^3.3.6",
     "solidity-coverage": "^0.7.0",
     "tmp": "^0.2.1",
